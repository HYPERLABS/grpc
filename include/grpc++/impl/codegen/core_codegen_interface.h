--- conflicted
+++ resolved
@@ -95,17 +95,12 @@
 
   virtual grpc_byte_buffer* grpc_raw_byte_buffer_create(grpc_slice* slice,
                                                         size_t nslices) = 0;
-<<<<<<< HEAD
   virtual grpc_slice grpc_slice_new_with_user_data(void* p, size_t len,
-                                                     void (*destroy)(void*),
-                                                     void* user_data) = 0;
-=======
-
+                                                   void (*destroy)(void*),
+                                                   void* user_data) = 0;
   virtual void grpc_call_ref(grpc_call* call) = 0;
   virtual void grpc_call_unref(grpc_call* call) = 0;
   virtual void* grpc_call_arena_alloc(grpc_call* call, size_t length) = 0;
-
->>>>>>> bcdf9e8d
   virtual grpc_slice grpc_empty_slice() = 0;
   virtual grpc_slice grpc_slice_malloc(size_t length) = 0;
   virtual void grpc_slice_unref(grpc_slice slice) = 0;
