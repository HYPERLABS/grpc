--- conflicted
+++ resolved
@@ -160,103 +160,53 @@
     <ClInclude Include="$(SolutionDir)\..\test\cpp\util\benchmark_config.h" />
   </ItemGroup>
   <ItemGroup>
-<<<<<<< HEAD
-    <ClCompile Include="..\..\..\src\proto\grpc\testing\messages.pb.cc">
-    </ClCompile>
-    <ClInclude Include="..\..\..\src\proto\grpc\testing\messages.pb.h">
-    </ClInclude>
-    <ClCompile Include="..\..\..\src\proto\grpc\testing\messages.grpc.pb.cc">
-    </ClCompile>
-    <ClInclude Include="..\..\..\src\proto\grpc\testing\messages.grpc.pb.h">
-    </ClInclude>
-    <ClCompile Include="..\..\..\src\proto\grpc\testing\control.pb.cc">
-    </ClCompile>
-    <ClInclude Include="..\..\..\src\proto\grpc\testing\control.pb.h">
-    </ClInclude>
-    <ClCompile Include="..\..\..\src\proto\grpc\testing\control.grpc.pb.cc">
-    </ClCompile>
-    <ClInclude Include="..\..\..\src\proto\grpc\testing\control.grpc.pb.h">
-    </ClInclude>
-    <ClCompile Include="..\..\..\src\proto\grpc\testing\payloads.pb.cc">
-    </ClCompile>
-    <ClInclude Include="..\..\..\src\proto\grpc\testing\payloads.pb.h">
-    </ClInclude>
-    <ClCompile Include="..\..\..\src\proto\grpc\testing\payloads.grpc.pb.cc">
-    </ClCompile>
-    <ClInclude Include="..\..\..\src\proto\grpc\testing\payloads.grpc.pb.h">
-    </ClInclude>
-    <ClCompile Include="..\..\..\src\proto\grpc\testing\services.pb.cc">
-    </ClCompile>
-    <ClInclude Include="..\..\..\src\proto\grpc\testing\services.pb.h">
-    </ClInclude>
-    <ClCompile Include="..\..\..\src\proto\grpc\testing\services.grpc.pb.cc">
-    </ClCompile>
-    <ClInclude Include="..\..\..\src\proto\grpc\testing\services.grpc.pb.h">
-    </ClInclude>
-    <ClCompile Include="..\..\..\src\proto\grpc\testing\stats.pb.cc">
-    </ClCompile>
-    <ClInclude Include="..\..\..\src\proto\grpc\testing\stats.pb.h">
-    </ClInclude>
-    <ClCompile Include="..\..\..\src\proto\grpc\testing\stats.grpc.pb.cc">
-    </ClCompile>
-    <ClInclude Include="..\..\..\src\proto\grpc\testing\stats.grpc.pb.h">
-    </ClInclude>
-    <ClCompile Include="..\..\..\src\proto\grpc\testing\perf_db.pb.cc">
-    </ClCompile>
-    <ClInclude Include="..\..\..\src\proto\grpc\testing\perf_db.pb.h">
-    </ClInclude>
-    <ClCompile Include="..\..\..\src\proto\grpc\testing\perf_db.grpc.pb.cc">
-    </ClCompile>
-    <ClInclude Include="..\..\..\src\proto\grpc\testing\perf_db.grpc.pb.h">
-=======
-    <ClCompile Include="$(SolutionDir)\..\test\proto\messages.pb.cc">
-    </ClCompile>
-    <ClInclude Include="$(SolutionDir)\..\test\proto\messages.pb.h">
-    </ClInclude>
-    <ClCompile Include="$(SolutionDir)\..\test\proto\messages.grpc.pb.cc">
-    </ClCompile>
-    <ClInclude Include="$(SolutionDir)\..\test\proto\messages.grpc.pb.h">
-    </ClInclude>
-    <ClCompile Include="$(SolutionDir)\..\test\proto\benchmarks\control.pb.cc">
-    </ClCompile>
-    <ClInclude Include="$(SolutionDir)\..\test\proto\benchmarks\control.pb.h">
-    </ClInclude>
-    <ClCompile Include="$(SolutionDir)\..\test\proto\benchmarks\control.grpc.pb.cc">
-    </ClCompile>
-    <ClInclude Include="$(SolutionDir)\..\test\proto\benchmarks\control.grpc.pb.h">
-    </ClInclude>
-    <ClCompile Include="$(SolutionDir)\..\test\proto\benchmarks\payloads.pb.cc">
-    </ClCompile>
-    <ClInclude Include="$(SolutionDir)\..\test\proto\benchmarks\payloads.pb.h">
-    </ClInclude>
-    <ClCompile Include="$(SolutionDir)\..\test\proto\benchmarks\payloads.grpc.pb.cc">
-    </ClCompile>
-    <ClInclude Include="$(SolutionDir)\..\test\proto\benchmarks\payloads.grpc.pb.h">
-    </ClInclude>
-    <ClCompile Include="$(SolutionDir)\..\test\proto\benchmarks\services.pb.cc">
-    </ClCompile>
-    <ClInclude Include="$(SolutionDir)\..\test\proto\benchmarks\services.pb.h">
-    </ClInclude>
-    <ClCompile Include="$(SolutionDir)\..\test\proto\benchmarks\services.grpc.pb.cc">
-    </ClCompile>
-    <ClInclude Include="$(SolutionDir)\..\test\proto\benchmarks\services.grpc.pb.h">
-    </ClInclude>
-    <ClCompile Include="$(SolutionDir)\..\test\proto\benchmarks\stats.pb.cc">
-    </ClCompile>
-    <ClInclude Include="$(SolutionDir)\..\test\proto\benchmarks\stats.pb.h">
-    </ClInclude>
-    <ClCompile Include="$(SolutionDir)\..\test\proto\benchmarks\stats.grpc.pb.cc">
-    </ClCompile>
-    <ClInclude Include="$(SolutionDir)\..\test\proto\benchmarks\stats.grpc.pb.h">
-    </ClInclude>
-    <ClCompile Include="$(SolutionDir)\..\test\cpp\qps\perf_db.pb.cc">
-    </ClCompile>
-    <ClInclude Include="$(SolutionDir)\..\test\cpp\qps\perf_db.pb.h">
-    </ClInclude>
-    <ClCompile Include="$(SolutionDir)\..\test\cpp\qps\perf_db.grpc.pb.cc">
-    </ClCompile>
-    <ClInclude Include="$(SolutionDir)\..\test\cpp\qps\perf_db.grpc.pb.h">
->>>>>>> 67f23d78
+    <ClCompile Include="$(SolutionDir)\..\src\proto\grpc\testing\messages.pb.cc">
+    </ClCompile>
+    <ClInclude Include="$(SolutionDir)\..\src\proto\grpc\testing\messages.pb.h">
+    </ClInclude>
+    <ClCompile Include="$(SolutionDir)\..\src\proto\grpc\testing\messages.grpc.pb.cc">
+    </ClCompile>
+    <ClInclude Include="$(SolutionDir)\..\src\proto\grpc\testing\messages.grpc.pb.h">
+    </ClInclude>
+    <ClCompile Include="$(SolutionDir)\..\src\proto\grpc\testing\control.pb.cc">
+    </ClCompile>
+    <ClInclude Include="$(SolutionDir)\..\src\proto\grpc\testing\control.pb.h">
+    </ClInclude>
+    <ClCompile Include="$(SolutionDir)\..\src\proto\grpc\testing\control.grpc.pb.cc">
+    </ClCompile>
+    <ClInclude Include="$(SolutionDir)\..\src\proto\grpc\testing\control.grpc.pb.h">
+    </ClInclude>
+    <ClCompile Include="$(SolutionDir)\..\src\proto\grpc\testing\payloads.pb.cc">
+    </ClCompile>
+    <ClInclude Include="$(SolutionDir)\..\src\proto\grpc\testing\payloads.pb.h">
+    </ClInclude>
+    <ClCompile Include="$(SolutionDir)\..\src\proto\grpc\testing\payloads.grpc.pb.cc">
+    </ClCompile>
+    <ClInclude Include="$(SolutionDir)\..\src\proto\grpc\testing\payloads.grpc.pb.h">
+    </ClInclude>
+    <ClCompile Include="$(SolutionDir)\..\src\proto\grpc\testing\services.pb.cc">
+    </ClCompile>
+    <ClInclude Include="$(SolutionDir)\..\src\proto\grpc\testing\services.pb.h">
+    </ClInclude>
+    <ClCompile Include="$(SolutionDir)\..\src\proto\grpc\testing\services.grpc.pb.cc">
+    </ClCompile>
+    <ClInclude Include="$(SolutionDir)\..\src\proto\grpc\testing\services.grpc.pb.h">
+    </ClInclude>
+    <ClCompile Include="$(SolutionDir)\..\src\proto\grpc\testing\stats.pb.cc">
+    </ClCompile>
+    <ClInclude Include="$(SolutionDir)\..\src\proto\grpc\testing\stats.pb.h">
+    </ClInclude>
+    <ClCompile Include="$(SolutionDir)\..\src\proto\grpc\testing\stats.grpc.pb.cc">
+    </ClCompile>
+    <ClInclude Include="$(SolutionDir)\..\src\proto\grpc\testing\stats.grpc.pb.h">
+    </ClInclude>
+    <ClCompile Include="$(SolutionDir)\..\src\proto\grpc\testing\perf_db.pb.cc">
+    </ClCompile>
+    <ClInclude Include="$(SolutionDir)\..\src\proto\grpc\testing\perf_db.pb.h">
+    </ClInclude>
+    <ClCompile Include="$(SolutionDir)\..\src\proto\grpc\testing\perf_db.grpc.pb.cc">
+    </ClCompile>
+    <ClInclude Include="$(SolutionDir)\..\src\proto\grpc\testing\perf_db.grpc.pb.h">
     </ClInclude>
     <ClCompile Include="$(SolutionDir)\..\test\cpp\qps\client_async.cc">
     </ClCompile>
