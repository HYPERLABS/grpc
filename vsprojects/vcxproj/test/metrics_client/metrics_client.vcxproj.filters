<?xml version="1.0" encoding="utf-8"?>
<Project ToolsVersion="4.0" xmlns="http://schemas.microsoft.com/developer/msbuild/2003">
  <ItemGroup>
<<<<<<< HEAD
    <ClCompile Include="..\..\..\..\src\proto\grpc\testing\metrics.proto">
      <Filter>src\proto\grpc\testing</Filter>
=======
    <ClCompile Include="$(SolutionDir)\..\test\proto\metrics.proto">
      <Filter>test\proto</Filter>
>>>>>>> 67f23d78
    </ClCompile>
    <ClCompile Include="$(SolutionDir)\..\test\cpp\interop\metrics_client.cc">
      <Filter>test\cpp\interop</Filter>
    </ClCompile>
  </ItemGroup>
  <ItemGroup>
    <ClInclude Include="$(SolutionDir)\..\test\cpp\util\metrics_server.h">
      <Filter>test\cpp\util</Filter>
    </ClInclude>
  </ItemGroup>

  <ItemGroup>
    <Filter Include="src">
      <UniqueIdentifier>{2f2185a6-32fc-013a-9860-d623721af645}</UniqueIdentifier>
    </Filter>
    <Filter Include="src\proto">
      <UniqueIdentifier>{bf59f117-18fd-cc4b-b073-1a6c11dcbbbd}</UniqueIdentifier>
    </Filter>
    <Filter Include="src\proto\grpc">
      <UniqueIdentifier>{a2d30ba0-0eec-29c7-9257-d55e8456eca3}</UniqueIdentifier>
    </Filter>
    <Filter Include="src\proto\grpc\testing">
      <UniqueIdentifier>{47a85da2-170b-d623-a6c9-d3b4eaab5302}</UniqueIdentifier>
    </Filter>
    <Filter Include="test">
      <UniqueIdentifier>{2c00b6b1-865c-55b2-0d9d-8d7b42ad7d03}</UniqueIdentifier>
    </Filter>
    <Filter Include="test\cpp">
      <UniqueIdentifier>{a62a5921-b3d4-6069-e9cc-73f34609c99b}</UniqueIdentifier>
    </Filter>
    <Filter Include="test\cpp\interop">
      <UniqueIdentifier>{fbd5c6ac-f3a9-1b16-6310-c205aadc9075}</UniqueIdentifier>
    </Filter>
    <Filter Include="test\cpp\util">
      <UniqueIdentifier>{16f4e45d-a509-3e4d-4a19-9383576bec54}</UniqueIdentifier>
    </Filter>
  </ItemGroup>
</Project>
<|MERGE_RESOLUTION|>--- conflicted
+++ resolved
@@ -1,13 +1,8 @@
 <?xml version="1.0" encoding="utf-8"?>
 <Project ToolsVersion="4.0" xmlns="http://schemas.microsoft.com/developer/msbuild/2003">
   <ItemGroup>
-<<<<<<< HEAD
-    <ClCompile Include="..\..\..\..\src\proto\grpc\testing\metrics.proto">
+    <ClCompile Include="$(SolutionDir)\..\src\proto\grpc\testing\metrics.proto">
       <Filter>src\proto\grpc\testing</Filter>
-=======
-    <ClCompile Include="$(SolutionDir)\..\test\proto\metrics.proto">
-      <Filter>test\proto</Filter>
->>>>>>> 67f23d78
     </ClCompile>
     <ClCompile Include="$(SolutionDir)\..\test\cpp\interop\metrics_client.cc">
       <Filter>test\cpp\interop</Filter>
