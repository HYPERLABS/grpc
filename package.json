{
  "name": "grpc",
  "version": "1.1.0-dev",
  "author": "Google Inc.",
  "description": "gRPC Library for Node",
  "homepage": "http://www.grpc.io/",
  "repository": {
    "type": "git",
    "url": "https://github.com/grpc/grpc.git"
  },
  "bugs": "https://github.com/grpc/grpc/issues",
  "contributors": [
    {
      "name": "Michael Lumish",
      "email": "mlumish@google.com"
    }
  ],
  "directories": {
    "lib": "src/node/src"
  },
  "scripts": {
    "lint": "node ./node_modules/jshint/bin/jshint src/node/src src/node/test src/node/interop src/node/index.js --exclude-path=src/node/.jshintignore",
    "test": "./node_modules/.bin/mocha src/node/test && npm run-script lint",
    "gen_docs": "./node_modules/.bin/jsdoc -c src/node/jsdoc_conf.json",
    "coverage": "./node_modules/.bin/istanbul cover ./node_modules/.bin/_mocha src/node/test",
    "install": "./node_modules/.bin/node-pre-gyp install --fallback-to-build --library=static_library"
  },
  "bundledDependencies": [
    "node-pre-gyp"
  ],
  "dependencies": {
    "arguejs": "^0.2.3",
    "lodash": "^4.15.0",
    "nan": "^2.0.0",
<<<<<<< HEAD
    "protobufjs": "^4.0.0",
    "cares": "^1.1.5"
=======
    "node-pre-gyp": "^0.6.0",
    "protobufjs": "^5.0.0"
>>>>>>> 086e28d5
  },
  "devDependencies": {
    "async": "^2.0.1",
    "body-parser": "^1.15.2",
    "express": "^4.14.0",
    "google-auth-library": "^0.9.2",
    "google-protobuf": "^3.0.0",
    "istanbul": "^0.4.4",
    "jsdoc": "^3.3.2",
    "jshint": "^2.5.0",
    "minimist": "^1.1.0",
    "mocha": "^3.0.2",
    "mocha-jenkins-reporter": "^0.2.3",
    "poisson-process": "^0.2.1"
  },
  "engines": {
    "node": ">=0.12.0"
  },
  "binary": {
    "module_name": "grpc_node",
    "module_path": "src/node/extension_binary",
    "host": "https://storage.googleapis.com/",
    "remote_path": "grpc-precompiled-binaries/node/{name}/v{version}",
    "package_name": "{node_abi}-{platform}-{arch}.tar.gz"
  },
  "files": [
    "LICENSE",
    "src/node/README.md",
    "src/proto",
    "etc",
    "src/node/index.js",
    "src/node/src",
    "src/node/ext",
    "include/grpc",
    "src/core",
    "src/boringssl",
    "src/zlib",
    "third_party/nanopb",
    "third_party/zlib",
    "third_party/boringssl",
    "binding.gyp"
  ],
  "main": "src/node/index.js",
  "license": "BSD-3-Clause",
  "jshintConfig": {
    "bitwise": true,
    "curly": true,
    "eqeqeq": true,
    "esnext": true,
    "freeze": true,
    "immed": true,
    "indent": 2,
    "latedef": "nofunc",
    "maxlen": 80,
    "mocha": true,
    "newcap": true,
    "node": true,
    "noarg": true,
    "quotmark": "single",
    "strict": true,
    "trailing": true,
    "undef": true,
    "unused": "vars"
  }
}<|MERGE_RESOLUTION|>--- conflicted
+++ resolved
@@ -32,13 +32,9 @@
     "arguejs": "^0.2.3",
     "lodash": "^4.15.0",
     "nan": "^2.0.0",
-<<<<<<< HEAD
-    "protobufjs": "^4.0.0",
+    "node-pre-gyp": "^0.6.0",
+    "protobufjs": "^5.0.0",
     "cares": "^1.1.5"
-=======
-    "node-pre-gyp": "^0.6.0",
-    "protobufjs": "^5.0.0"
->>>>>>> 086e28d5
   },
   "devDependencies": {
     "async": "^2.0.1",
