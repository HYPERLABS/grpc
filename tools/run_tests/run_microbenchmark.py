#!/usr/bin/env python2.7
# Copyright 2017, Google Inc.
# All rights reserved.
#
# Redistribution and use in source and binary forms, with or without
# modification, are permitted provided that the following conditions are
# met:
#
#     * Redistributions of source code must retain the above copyright
# notice, this list of conditions and the following disclaimer.
#     * Redistributions in binary form must reproduce the above
# copyright notice, this list of conditions and the following disclaimer
# in the documentation and/or other materials provided with the
# distribution.
#     * Neither the name of Google Inc. nor the names of its
# contributors may be used to endorse or promote products derived from
# this software without specific prior written permission.
#
# THIS SOFTWARE IS PROVIDED BY THE COPYRIGHT HOLDERS AND CONTRIBUTORS
# "AS IS" AND ANY EXPRESS OR IMPLIED WARRANTIES, INCLUDING, BUT NOT
# LIMITED TO, THE IMPLIED WARRANTIES OF MERCHANTABILITY AND FITNESS FOR
# A PARTICULAR PURPOSE ARE DISCLAIMED. IN NO EVENT SHALL THE COPYRIGHT
# OWNER OR CONTRIBUTORS BE LIABLE FOR ANY DIRECT, INDIRECT, INCIDENTAL,
# SPECIAL, EXEMPLARY, OR CONSEQUENTIAL DAMAGES (INCLUDING, BUT NOT
# LIMITED TO, PROCUREMENT OF SUBSTITUTE GOODS OR SERVICES; LOSS OF USE,
# DATA, OR PROFITS; OR BUSINESS INTERRUPTION) HOWEVER CAUSED AND ON ANY
# THEORY OF LIABILITY, WHETHER IN CONTRACT, STRICT LIABILITY, OR TORT
# (INCLUDING NEGLIGENCE OR OTHERWISE) ARISING IN ANY WAY OUT OF THE USE
# OF THIS SOFTWARE, EVEN IF ADVISED OF THE POSSIBILITY OF SUCH DAMAGE.

import cgi
import multiprocessing
import os
import subprocess
import sys
import argparse

import python_utils.jobset as jobset
import python_utils.start_port_server as start_port_server

flamegraph_dir = os.path.join(os.path.expanduser('~'), 'FlameGraph')

os.chdir(os.path.join(os.path.dirname(sys.argv[0]), '../..'))
if not os.path.exists('reports'):
  os.makedirs('reports')

port_server_port = 32766
start_port_server.start_port_server(port_server_port)

def fnize(s):
  out = ''
  for c in s:
    if c in '<>, /':
      if len(out) and out[-1] == '_': continue
      out += '_'
    else:
      out += c
  return out

# index html
index_html = """
<html>
<head>
<title>Microbenchmark Results</title>
</head>
<body>
"""

def heading(name):
  global index_html
  index_html += "<h1>%s</h1>\n" % name

def link(txt, tgt):
  global index_html
  index_html += "<p><a href=\"%s\">%s</a></p>\n" % (
      cgi.escape(tgt, quote=True), cgi.escape(txt))

def text(txt):
  global index_html
  index_html += "<p><pre>%s</pre></p>\n" % cgi.escape(txt)

def collect_latency(bm_name, args):
  """generate latency profiles"""
  benchmarks = []
  profile_analysis = []
  cleanup = []

  heading('Latency Profiles: %s' % bm_name)
  subprocess.check_call(
      ['make', bm_name,
       'CONFIG=basicprof', '-j', '%d' % multiprocessing.cpu_count()])
  for line in subprocess.check_output(['bins/basicprof/%s' % bm_name,
                                       '--benchmark_list_tests']).splitlines():
    link(line, '%s.txt' % fnize(line))
    benchmarks.append(
        jobset.JobSpec(['bins/basicprof/%s' % bm_name, '--benchmark_filter=^%s$' % line],
                       environ={'LATENCY_TRACE': '%s.trace' % fnize(line)}))
    profile_analysis.append(
        jobset.JobSpec([sys.executable,
                        'tools/profiling/latency_profile/profile_analyzer.py',
                        '--source', '%s.trace' % fnize(line), '--fmt', 'simple',
                        '--out', 'reports/%s.txt' % fnize(line)], timeout_seconds=None))
    cleanup.append(jobset.JobSpec(['rm', '%s.trace' % fnize(line)]))
    # periodically flush out the list of jobs: profile_analysis jobs at least
    # consume upwards of five gigabytes of ram in some cases, and so analysing
    # hundreds of them at once is impractical -- but we want at least some
    # concurrency or the work takes too long
    if len(benchmarks) >= min(4, multiprocessing.cpu_count()):
      # run up to half the cpu count: each benchmark can use up to two cores
      # (one for the microbenchmark, one for the data flush)
      jobset.run(benchmarks, maxjobs=max(1, multiprocessing.cpu_count()/2),
                 add_env={'GRPC_TEST_PORT_SERVER': 'localhost:%d' % port_server_port})
      jobset.run(profile_analysis, maxjobs=multiprocessing.cpu_count())
      jobset.run(cleanup, maxjobs=multiprocessing.cpu_count())
      benchmarks = []
      profile_analysis = []
      cleanup = []
  # run the remaining benchmarks that weren't flushed
  if len(benchmarks):
    jobset.run(benchmarks, maxjobs=max(1, multiprocessing.cpu_count()/2),
               add_env={'GRPC_TEST_PORT_SERVER': 'localhost:%d' % port_server_port})
    jobset.run(profile_analysis, maxjobs=multiprocessing.cpu_count())
    jobset.run(cleanup, maxjobs=multiprocessing.cpu_count())

def collect_perf(bm_name, args):
  """generate flamegraphs"""
  heading('Flamegraphs: %s' % bm_name)
  subprocess.check_call(
      ['make', bm_name,
       'CONFIG=mutrace', '-j', '%d' % multiprocessing.cpu_count()])
  benchmarks = []
  profile_analysis = []
  cleanup = []
  for line in subprocess.check_output(['bins/mutrace/%s' % bm_name,
                                       '--benchmark_list_tests']).splitlines():
    link(line, '%s.svg' % fnize(line))
    benchmarks.append(
        jobset.JobSpec(['perf', 'record', '-o', '%s-perf.data' % fnize(line),
                        '-g', '-F', '997',
                        'bins/mutrace/%s' % bm_name,
                        '--benchmark_filter=^%s$' % line,
                        '--benchmark_min_time=10']))
    profile_analysis.append(
        jobset.JobSpec(['tools/run_tests/performance/process_local_perf_flamegraphs.sh'],
                       environ = {
                           'PERF_BASE_NAME': fnize(line),
                           'OUTPUT_DIR': 'reports',
                           'OUTPUT_FILENAME': fnize(line),
                       }))
    cleanup.append(jobset.JobSpec(['rm', '%s-perf.data' % fnize(line)]))
    cleanup.append(jobset.JobSpec(['rm', '%s-out.perf' % fnize(line)]))
    # periodically flush out the list of jobs: temporary space required for this
    # processing is large
    if len(benchmarks) >= 20:
      # run up to half the cpu count: each benchmark can use up to two cores
      # (one for the microbenchmark, one for the data flush)
      jobset.run(benchmarks, maxjobs=1,
                 add_env={'GRPC_TEST_PORT_SERVER': 'localhost:%d' % port_server_port})
      jobset.run(profile_analysis, maxjobs=multiprocessing.cpu_count())
      jobset.run(cleanup, maxjobs=multiprocessing.cpu_count())
      benchmarks = []
      profile_analysis = []
      cleanup = []
  # run the remaining benchmarks that weren't flushed
  if len(benchmarks):
    jobset.run(benchmarks, maxjobs=1,
               add_env={'GRPC_TEST_PORT_SERVER': 'localhost:%d' % port_server_port})
    jobset.run(profile_analysis, maxjobs=multiprocessing.cpu_count())
    jobset.run(cleanup, maxjobs=multiprocessing.cpu_count())

def collect_summary(bm_name, args):
  heading('Summary: %s' % bm_name)
  subprocess.check_call(
      ['make', bm_name,
       'CONFIG=counters', '-j', '%d' % multiprocessing.cpu_count()])
  cmd = ['bins/counters/%s' % bm_name,
         '--benchmark_out=out.json',
         '--benchmark_out_format=json']
  if args.summary_time is not None:
    cmd += ['--benchmark_min_time=%d' % args.summary_time]
  text(subprocess.check_output(cmd))
  if args.bigquery_upload:
    with open('out.csv', 'w') as f:
      f.write(subprocess.check_output(['tools/profiling/microbenchmarks/bm2bq.py', 'out.json']))
    subprocess.check_call(['bq', 'load', 'microbenchmarks.microbenchmarks', 'out.csv'])

collectors = {
  'latency': collect_latency,
  'perf': collect_perf,
  'summary': collect_summary,
}

argp = argparse.ArgumentParser(description='Collect data from microbenchmarks')
argp.add_argument('-c', '--collect',
                  choices=sorted(collectors.keys()),
                  nargs='+',
                  default=sorted(collectors.keys()),
                  help='Which collectors should be run against each benchmark')
argp.add_argument('-b', '--benchmarks',
<<<<<<< HEAD
                  default=['bm_fullstack', 'bm_closure', 'bm_cq'],
=======
                  default=['bm_fullstack', 'bm_closure'],
>>>>>>> 87682ef2
                  nargs='+',
                  type=str,
                  help='Which microbenchmarks should be run')
argp.add_argument('--bigquery_upload',
                  default=False,
                  action='store_const',
                  const=True,
                  help='Upload results from summary collection to bigquery')
argp.add_argument('--summary_time',
                  default=None,
                  type=int,
                  help='Minimum time to run benchmarks for the summary collection')
args = argp.parse_args()

for bm_name in args.benchmarks:
  for collect in args.collect:
    collectors[collect](bm_name, args)

index_html += "</body>\n</html>\n"
with open('reports/index.html', 'w') as f:
  f.write(index_html)<|MERGE_RESOLUTION|>--- conflicted
+++ resolved
@@ -197,11 +197,7 @@
                   default=sorted(collectors.keys()),
                   help='Which collectors should be run against each benchmark')
 argp.add_argument('-b', '--benchmarks',
-<<<<<<< HEAD
                   default=['bm_fullstack', 'bm_closure', 'bm_cq'],
-=======
-                  default=['bm_fullstack', 'bm_closure'],
->>>>>>> 87682ef2
                   nargs='+',
                   type=str,
                   help='Which microbenchmarks should be run')
