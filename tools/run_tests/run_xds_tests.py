--- conflicted
+++ resolved
@@ -1718,18 +1718,6 @@
                 metadata_to_send = '--metadata=""'
 
             if test_case in _TESTS_TO_FAIL_ON_RPC_FAILURE:
-<<<<<<< HEAD
-=======
-                wait_for_config_propagation(
-                    gcp, instance_group,
-                    args.client_cmd.format(server_uri=server_uri,
-                                           stats_port=args.stats_port,
-                                           qps=args.qps,
-                                           fail_on_failed_rpc=False,
-                                           rpcs_to_send=rpcs_to_send,
-                                           metadata_to_send=metadata_to_send),
-                    client_env)
->>>>>>> 5cc76cf4
                 fail_on_failed_rpc = '--fail_on_failed_rpc=true'
             else:
                 fail_on_failed_rpc = '--fail_on_failed_rpc=false'
