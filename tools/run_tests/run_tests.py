--- conflicted
+++ resolved
@@ -72,11 +72,8 @@
 
 
 _POLLING_STRATEGIES = {
-<<<<<<< HEAD
-  'linux': ['epollex', 'epoll1', 'epollsig', 'poll', 'poll-cv']
-=======
-  'linux': ['epoll', 'epoll-threadpool', 'poll', 'poll-cv']
->>>>>>> 9739a2a5
+  'linux': ['epollsig', 'poll', 'poll-cv']
+# TODO(ctiller, sreecha): enable epoll1, epollex, epoll-thread-pool
 }
 
 
