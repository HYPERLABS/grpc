--- conflicted
+++ resolved
@@ -6,20 +6,15 @@
   '#02': ===
   '#03': Please update the 'g_stands_for' field periodically with a new g word
   '#04': not listed in doc/g_stands_for.md - and update that document to list the
-  '#05': new word.
+  '#05': new word. When doing so, please also update BUILD.
   '#06': ===
   '#07': Master always has a "-dev" suffix
   '#08': Use "-preN" suffixes to identify pre-release versions
   '#09': Per-language overrides are possible with (eg) ruby_version tag here
   '#10': See the expand_version.py for all the quirks here
   core_version: 3.0.0-dev
-<<<<<<< HEAD
   g_stands_for: gentle
   version: 1.3.0-dev
-=======
-  g_stands_for: green
-  version: 1.2.4
->>>>>>> e48dd230
 filegroups:
 - name: census
   public_headers:
