--- conflicted
+++ resolved
@@ -38,10 +38,10 @@
 def fix_header_name(name):
   split_name = name.split('/')
   if split_name[-1] in bad_header_names:
-<<<<<<< HEAD
-    return '/'.join(split_name[:-1] + ['grpc_' + split_name[-1]])
-  else:
-    return name
+    split_name[-1] = 'grpc_' + split_name[-1]
+  if split_name[0] == 'include':
+    split_name = split_name[1:]
+  return '/'.join(split_name)
 
 def grpc_files(libs):
   out = []
@@ -58,12 +58,6 @@
     if lib.name in ("grpc", "gpr"):
       out.extend(lib.get('headers', []))
   return out
-=======
-    split_name[-1] = 'grpc_' + split_name[-1]
-  if split_name[0] == 'include':
-    split_name = split_name[1:]
-  return '/'.join(split_name)
->>>>>>> 870af21d
 %>
 
 Pod::Spec.new do |s|
