# gRPC Bazel BUILD file.
#
# Copyright 2016, Google Inc.
# All rights reserved.
#
# Redistribution and use in source and binary forms, with or without
# modification, are permitted provided that the following conditions are
# met:
#
#     * Redistributions of source code must retain the above copyright
# notice, this list of conditions and the following disclaimer.
#     * Redistributions in binary form must reproduce the above
# copyright notice, this list of conditions and the following disclaimer
# in the documentation and/or other materials provided with the
# distribution.
#     * Neither the name of Google Inc. nor the names of its
# contributors may be used to endorse or promote products derived from
# this software without specific prior written permission.
#
# THIS SOFTWARE IS PROVIDED BY THE COPYRIGHT HOLDERS AND CONTRIBUTORS
# "AS IS" AND ANY EXPRESS OR IMPLIED WARRANTIES, INCLUDING, BUT NOT
# LIMITED TO, THE IMPLIED WARRANTIES OF MERCHANTABILITY AND FITNESS FOR
# A PARTICULAR PURPOSE ARE DISCLAIMED. IN NO EVENT SHALL THE COPYRIGHT
# OWNER OR CONTRIBUTORS BE LIABLE FOR ANY DIRECT, INDIRECT, INCIDENTAL,
# SPECIAL, EXEMPLARY, OR CONSEQUENTIAL DAMAGES (INCLUDING, BUT NOT
# LIMITED TO, PROCUREMENT OF SUBSTITUTE GOODS OR SERVICES; LOSS OF USE,
# DATA, OR PROFITS; OR BUSINESS INTERRUPTION) HOWEVER CAUSED AND ON ANY
# THEORY OF LIABILITY, WHETHER IN CONTRACT, STRICT LIABILITY, OR TORT
# (INCLUDING NEGLIGENCE OR OTHERWISE) ARISING IN ANY WAY OUT OF THE USE
# OF THIS SOFTWARE, EVEN IF ADVISED OF THE POSSIBILITY OF SUCH DAMAGE.

licenses(["notice"])  # 3-clause BSD

exports_files(["LICENSE"])

package(default_visibility = ["//visibility:public"])

load("//bazel:grpc_build_system.bzl", "grpc_cc_library", "grpc_proto_plugin")

g_stands_for = "green"

core_version = "3.0.0-dev"

<<<<<<< HEAD
version = "1.3.0-dev"
=======
version = "1.2.4"
>>>>>>> e48dd230

grpc_cc_library(
    name = "gpr",
    language = "c",
    standalone = True,
    deps = [
        "gpr_base",
    ],
)

grpc_cc_library(
    name = "grpc",
    srcs = [
        "src/core/lib/surface/init.c",
        "src/core/plugin_registry/grpc_plugin_registry.c",
    ],
    language = "c",
    standalone = True,
    deps = [
        "census",
        "grpc_base",
        "grpc_lb_policy_grpclb_secure",
        "grpc_lb_policy_pick_first",
        "grpc_lb_policy_round_robin",
        "grpc_load_reporting",
        "grpc_max_age_filter",
        "grpc_resolver_dns_ares",
        "grpc_resolver_dns_native",
        "grpc_resolver_sockaddr",
        "grpc_secure",
        "grpc_transport_chttp2_client_insecure",
        "grpc_transport_chttp2_client_secure",
        "grpc_transport_chttp2_server_insecure",
        "grpc_transport_chttp2_server_secure",
    ],
)

grpc_cc_library(
    name = "grpc_cronet",
    srcs = [
        "src/core/lib/surface/init.c",
        "src/core/plugin_registry/grpc_cronet_plugin_registry.c",
    ],
    language = "c",
    deps = [
        "grpc_base",
        "grpc_transport_chttp2_client_secure",
        "grpc_transport_cronet_client_secure",
    ],
)

grpc_cc_library(
    name = "grpc_unsecure",
    srcs = [
        "src/core/lib/surface/init.c",
        "src/core/lib/surface/init_unsecure.c",
        "src/core/plugin_registry/grpc_unsecure_plugin_registry.c",
    ],
    language = "c",
    standalone = True,
    deps = [
        "census",
        "grpc_base",
        "grpc_lb_policy_grpclb",
        "grpc_lb_policy_pick_first",
        "grpc_lb_policy_round_robin",
        "grpc_load_reporting",
        "grpc_max_age_filter",
        "grpc_resolver_dns_native",
        "grpc_resolver_sockaddr",
        "grpc_transport_chttp2_client_insecure",
        "grpc_transport_chttp2_server_insecure",
    ],
)

grpc_cc_library(
    name = "grpc++",
    srcs = [
        "src/cpp/client/insecure_credentials.cc",
        "src/cpp/client/secure_credentials.cc",
        "src/cpp/common/auth_property_iterator.cc",
        "src/cpp/common/secure_auth_context.cc",
        "src/cpp/common/secure_channel_arguments.cc",
        "src/cpp/common/secure_create_auth_context.cc",
        "src/cpp/server/insecure_server_credentials.cc",
        "src/cpp/server/secure_server_credentials.cc",
    ],
    hdrs = [
        "src/cpp/client/secure_credentials.h",
        "src/cpp/common/secure_auth_context.h",
        "src/cpp/server/secure_server_credentials.h",
    ],
    language = "c++",
    standalone = True,
    deps = [
        "gpr",
        "grpc",
        "grpc++_base",
        "grpc++_codegen_base",
        "grpc++_codegen_base_src",
        "grpc++_codegen_proto",
    ],
)

grpc_cc_library(
    name = "grpc++_unsecure",
    srcs = [
        "src/cpp/client/insecure_credentials.cc",
        "src/cpp/common/insecure_create_auth_context.cc",
        "src/cpp/server/insecure_server_credentials.cc",
    ],
    language = "c++",
    standalone = True,
    deps = [
        "gpr",
        "grpc++_base",
        "grpc++_codegen_base",
        "grpc++_codegen_base_src",
        "grpc_unsecure",
    ],
)

grpc_cc_library(
    name = "grpc++_error_details",
    srcs = [
        "src/cpp/util/error_details.cc",
    ],
    hdrs = [
        "include/grpc++/support/error_details.h",
    ],
    language = "c++",
    standalone = True,
    deps = [
        "grpc++",
        "//src/proto/grpc/status:status_proto",
    ],
)

grpc_cc_library(
    name = "grpc_plugin_support",
    srcs = [
        "src/compiler/cpp_generator.cc",
        "src/compiler/csharp_generator.cc",
        "src/compiler/node_generator.cc",
        "src/compiler/objective_c_generator.cc",
        "src/compiler/php_generator.cc",
        "src/compiler/python_generator.cc",
        "src/compiler/ruby_generator.cc",
    ],
    hdrs = [
        "src/compiler/config.h",
        "src/compiler/cpp_generator.h",
        "src/compiler/cpp_generator_helpers.h",
        "src/compiler/csharp_generator.h",
        "src/compiler/csharp_generator_helpers.h",
        "src/compiler/generator_helpers.h",
        "src/compiler/node_generator.h",
        "src/compiler/node_generator_helpers.h",
        "src/compiler/objective_c_generator.h",
        "src/compiler/objective_c_generator_helpers.h",
        "src/compiler/php_generator.h",
        "src/compiler/php_generator_helpers.h",
        "src/compiler/protobuf_plugin.h",
        "src/compiler/python_generator.h",
        "src/compiler/python_generator_helpers.h",
        "src/compiler/python_private_generator.h",
        "src/compiler/ruby_generator.h",
        "src/compiler/ruby_generator_helpers-inl.h",
        "src/compiler/ruby_generator_map-inl.h",
        "src/compiler/ruby_generator_string-inl.h",
        "src/compiler/schema_interface.h",
    ],
    external_deps = [
        "protobuf_clib",
    ],
    language = "c++",
    deps = [
        "grpc++_config_proto",
    ],
)

grpc_proto_plugin(
    name = "grpc_cpp_plugin",
    srcs = ["src/compiler/cpp_plugin.cc"],
    deps = [":grpc_plugin_support"],
)

grpc_proto_plugin(
    name = "grpc_csharp_plugin",
    srcs = ["src/compiler/csharp_plugin.cc"],
    deps = [":grpc_plugin_support"],
)

grpc_proto_plugin(
    name = "grpc_node_plugin",
    srcs = ["src/compiler/node_plugin.cc"],
    deps = [":grpc_plugin_support"],
)

grpc_proto_plugin(
    name = "grpc_objective_c_plugin",
    srcs = ["src/compiler/objective_c_plugin.cc"],
    deps = [":grpc_plugin_support"],
)

grpc_proto_plugin(
    name = "grpc_php_plugin",
    srcs = ["src/compiler/php_plugin.cc"],
    deps = [":grpc_plugin_support"],
)

grpc_proto_plugin(
    name = "grpc_python_plugin",
    srcs = ["src/compiler/python_plugin.cc"],
    deps = [":grpc_plugin_support"],
)

grpc_proto_plugin(
    name = "grpc_ruby_plugin",
    srcs = ["src/compiler/ruby_plugin.cc"],
    deps = [":grpc_plugin_support"],
)

grpc_cc_library(
    name = "grpc_csharp_ext",
    srcs = [
        "src/csharp/ext/grpc_csharp_ext.c",
    ],
    language = "csharp",
    deps = [
        "gpr",
        "grpc",
    ],
)

grpc_cc_library(
    name = "census",
    srcs = [
        "src/core/ext/census/base_resources.c",
        "src/core/ext/census/context.c",
        "src/core/ext/census/gen/census.pb.c",
        "src/core/ext/census/gen/trace_context.pb.c",
        "src/core/ext/census/grpc_context.c",
        "src/core/ext/census/grpc_filter.c",
        "src/core/ext/census/grpc_plugin.c",
        "src/core/ext/census/initialize.c",
        "src/core/ext/census/mlog.c",
        "src/core/ext/census/operation.c",
        "src/core/ext/census/placeholders.c",
        "src/core/ext/census/resource.c",
        "src/core/ext/census/trace_context.c",
        "src/core/ext/census/tracing.c",
    ],
    hdrs = [
        "src/core/ext/census/aggregation.h",
        "src/core/ext/census/base_resources.h",
        "src/core/ext/census/census_interface.h",
        "src/core/ext/census/census_rpc_stats.h",
        "src/core/ext/census/gen/census.pb.h",
        "src/core/ext/census/gen/trace_context.pb.h",
        "src/core/ext/census/grpc_filter.h",
        "src/core/ext/census/mlog.h",
        "src/core/ext/census/resource.h",
        "src/core/ext/census/rpc_metric_id.h",
        "src/core/ext/census/trace_context.h",
        "src/core/ext/census/trace_label.h",
        "src/core/ext/census/trace_propagation.h",
        "src/core/ext/census/trace_status.h",
        "src/core/ext/census/trace_string.h",
        "src/core/ext/census/tracing.h",
    ],
    external_deps = [
        "nanopb",
        "libssl",
    ],
    language = "c",
    public_hdrs = [
        "include/grpc/census.h",
    ],
    deps = [
        "grpc_base",
    ],
)

grpc_cc_library(
    name = "gpr_base",
    srcs = [
        "src/core/lib/profiling/basic_timers.c",
        "src/core/lib/profiling/stap_timers.c",
        "src/core/lib/support/alloc.c",
        "src/core/lib/support/arena.c",
        "src/core/lib/support/atm.c",
        "src/core/lib/support/avl.c",
        "src/core/lib/support/backoff.c",
        "src/core/lib/support/cmdline.c",
        "src/core/lib/support/cpu_iphone.c",
        "src/core/lib/support/cpu_linux.c",
        "src/core/lib/support/cpu_posix.c",
        "src/core/lib/support/cpu_windows.c",
        "src/core/lib/support/env_linux.c",
        "src/core/lib/support/env_posix.c",
        "src/core/lib/support/env_windows.c",
        "src/core/lib/support/histogram.c",
        "src/core/lib/support/host_port.c",
        "src/core/lib/support/log.c",
        "src/core/lib/support/log_android.c",
        "src/core/lib/support/log_linux.c",
        "src/core/lib/support/log_posix.c",
        "src/core/lib/support/log_windows.c",
        "src/core/lib/support/mpscq.c",
        "src/core/lib/support/murmur_hash.c",
        "src/core/lib/support/stack_lockfree.c",
        "src/core/lib/support/string.c",
        "src/core/lib/support/string_posix.c",
        "src/core/lib/support/string_util_windows.c",
        "src/core/lib/support/string_windows.c",
        "src/core/lib/support/subprocess_posix.c",
        "src/core/lib/support/subprocess_windows.c",
        "src/core/lib/support/sync.c",
        "src/core/lib/support/sync_posix.c",
        "src/core/lib/support/sync_windows.c",
        "src/core/lib/support/thd.c",
        "src/core/lib/support/thd_posix.c",
        "src/core/lib/support/thd_windows.c",
        "src/core/lib/support/time.c",
        "src/core/lib/support/time_posix.c",
        "src/core/lib/support/time_precise.c",
        "src/core/lib/support/time_windows.c",
        "src/core/lib/support/tls_pthread.c",
        "src/core/lib/support/tmpfile_msys.c",
        "src/core/lib/support/tmpfile_posix.c",
        "src/core/lib/support/tmpfile_windows.c",
        "src/core/lib/support/wrap_memcpy.c",
    ],
    hdrs = [
        "src/core/lib/profiling/timers.h",
        "src/core/lib/support/arena.h",
        "src/core/lib/support/backoff.h",
        "src/core/lib/support/block_annotate.h",
        "src/core/lib/support/env.h",
        "src/core/lib/support/mpscq.h",
        "src/core/lib/support/murmur_hash.h",
        "src/core/lib/support/spinlock.h",
        "src/core/lib/support/stack_lockfree.h",
        "src/core/lib/support/string.h",
        "src/core/lib/support/string_windows.h",
        "src/core/lib/support/thd_internal.h",
        "src/core/lib/support/time_precise.h",
        "src/core/lib/support/tmpfile.h",
    ],
    language = "c",
    public_hdrs = [
        "include/grpc/support/alloc.h",
        "include/grpc/support/atm.h",
        "include/grpc/support/atm_gcc_atomic.h",
        "include/grpc/support/atm_gcc_sync.h",
        "include/grpc/support/atm_windows.h",
        "include/grpc/support/avl.h",
        "include/grpc/support/cmdline.h",
        "include/grpc/support/cpu.h",
        "include/grpc/support/histogram.h",
        "include/grpc/support/host_port.h",
        "include/grpc/support/log.h",
        "include/grpc/support/log_windows.h",
        "include/grpc/support/port_platform.h",
        "include/grpc/support/string_util.h",
        "include/grpc/support/subprocess.h",
        "include/grpc/support/sync.h",
        "include/grpc/support/sync_generic.h",
        "include/grpc/support/sync_posix.h",
        "include/grpc/support/sync_windows.h",
        "include/grpc/support/thd.h",
        "include/grpc/support/time.h",
        "include/grpc/support/tls.h",
        "include/grpc/support/tls_gcc.h",
        "include/grpc/support/tls_msvc.h",
        "include/grpc/support/tls_pthread.h",
        "include/grpc/support/useful.h",
    ],
    deps = [
        "gpr_codegen",
    ],
)

grpc_cc_library(
    name = "gpr_codegen",
    language = "c",
    public_hdrs = [
        "include/grpc/impl/codegen/atm.h",
        "include/grpc/impl/codegen/atm_gcc_atomic.h",
        "include/grpc/impl/codegen/atm_gcc_sync.h",
        "include/grpc/impl/codegen/atm_windows.h",
        "include/grpc/impl/codegen/gpr_slice.h",
        "include/grpc/impl/codegen/gpr_types.h",
        "include/grpc/impl/codegen/port_platform.h",
        "include/grpc/impl/codegen/sync.h",
        "include/grpc/impl/codegen/sync_generic.h",
        "include/grpc/impl/codegen/sync_posix.h",
        "include/grpc/impl/codegen/sync_windows.h",
    ],
)

grpc_cc_library(
    name = "grpc_base",
    srcs = [
        "src/core/lib/channel/channel_args.c",
        "src/core/lib/channel/channel_stack.c",
        "src/core/lib/channel/channel_stack_builder.c",
        "src/core/lib/channel/compress_filter.c",
        "src/core/lib/channel/connected_channel.c",
        "src/core/lib/channel/deadline_filter.c",
        "src/core/lib/channel/handshaker.c",
        "src/core/lib/channel/handshaker_factory.c",
        "src/core/lib/channel/handshaker_registry.c",
        "src/core/lib/channel/http_client_filter.c",
        "src/core/lib/channel/http_server_filter.c",
        "src/core/lib/channel/message_size_filter.c",
        "src/core/lib/compression/compression.c",
        "src/core/lib/compression/message_compress.c",
        "src/core/lib/debug/trace.c",
        "src/core/lib/http/format_request.c",
        "src/core/lib/http/httpcli.c",
        "src/core/lib/http/parser.c",
        "src/core/lib/iomgr/closure.c",
        "src/core/lib/iomgr/combiner.c",
        "src/core/lib/iomgr/endpoint.c",
        "src/core/lib/iomgr/endpoint_pair_posix.c",
        "src/core/lib/iomgr/endpoint_pair_uv.c",
        "src/core/lib/iomgr/endpoint_pair_windows.c",
        "src/core/lib/iomgr/error.c",
        "src/core/lib/iomgr/ev_epoll_linux.c",
        "src/core/lib/iomgr/ev_poll_posix.c",
        "src/core/lib/iomgr/ev_posix.c",
        "src/core/lib/iomgr/exec_ctx.c",
        "src/core/lib/iomgr/executor.c",
        "src/core/lib/iomgr/iocp_windows.c",
        "src/core/lib/iomgr/iomgr.c",
        "src/core/lib/iomgr/iomgr_posix.c",
        "src/core/lib/iomgr/iomgr_uv.c",
        "src/core/lib/iomgr/iomgr_windows.c",
        "src/core/lib/iomgr/load_file.c",
        "src/core/lib/iomgr/lockfree_event.c",
        "src/core/lib/iomgr/network_status_tracker.c",
        "src/core/lib/iomgr/polling_entity.c",
        "src/core/lib/iomgr/pollset_set_uv.c",
        "src/core/lib/iomgr/pollset_set_windows.c",
        "src/core/lib/iomgr/pollset_uv.c",
        "src/core/lib/iomgr/pollset_windows.c",
        "src/core/lib/iomgr/resolve_address_posix.c",
        "src/core/lib/iomgr/resolve_address_uv.c",
        "src/core/lib/iomgr/resolve_address_windows.c",
        "src/core/lib/iomgr/resource_quota.c",
        "src/core/lib/iomgr/sockaddr_utils.c",
        "src/core/lib/iomgr/socket_factory_posix.c",
        "src/core/lib/iomgr/socket_mutator.c",
        "src/core/lib/iomgr/socket_utils_common_posix.c",
        "src/core/lib/iomgr/socket_utils_linux.c",
        "src/core/lib/iomgr/socket_utils_posix.c",
        "src/core/lib/iomgr/socket_utils_uv.c",
        "src/core/lib/iomgr/socket_utils_windows.c",
        "src/core/lib/iomgr/socket_windows.c",
        "src/core/lib/iomgr/tcp_client_posix.c",
        "src/core/lib/iomgr/tcp_client_uv.c",
        "src/core/lib/iomgr/tcp_client_windows.c",
        "src/core/lib/iomgr/tcp_posix.c",
        "src/core/lib/iomgr/tcp_server_posix.c",
        "src/core/lib/iomgr/tcp_server_utils_posix_common.c",
        "src/core/lib/iomgr/tcp_server_utils_posix_ifaddrs.c",
        "src/core/lib/iomgr/tcp_server_utils_posix_noifaddrs.c",
        "src/core/lib/iomgr/tcp_server_uv.c",
        "src/core/lib/iomgr/tcp_server_windows.c",
        "src/core/lib/iomgr/tcp_uv.c",
        "src/core/lib/iomgr/tcp_windows.c",
        "src/core/lib/iomgr/time_averaged_stats.c",
        "src/core/lib/iomgr/timer_generic.c",
        "src/core/lib/iomgr/timer_heap.c",
        "src/core/lib/iomgr/timer_uv.c",
        "src/core/lib/iomgr/udp_server.c",
        "src/core/lib/iomgr/unix_sockets_posix.c",
        "src/core/lib/iomgr/unix_sockets_posix_noop.c",
        "src/core/lib/iomgr/wakeup_fd_cv.c",
        "src/core/lib/iomgr/wakeup_fd_eventfd.c",
        "src/core/lib/iomgr/wakeup_fd_nospecial.c",
        "src/core/lib/iomgr/wakeup_fd_pipe.c",
        "src/core/lib/iomgr/wakeup_fd_posix.c",
        "src/core/lib/iomgr/workqueue_uv.c",
        "src/core/lib/iomgr/workqueue_windows.c",
        "src/core/lib/json/json.c",
        "src/core/lib/json/json_reader.c",
        "src/core/lib/json/json_string.c",
        "src/core/lib/json/json_writer.c",
        "src/core/lib/slice/b64.c",
        "src/core/lib/slice/percent_encoding.c",
        "src/core/lib/slice/slice.c",
        "src/core/lib/slice/slice_buffer.c",
        "src/core/lib/slice/slice_hash_table.c",
        "src/core/lib/slice/slice_intern.c",
        "src/core/lib/slice/slice_string_helpers.c",
        "src/core/lib/surface/alarm.c",
        "src/core/lib/surface/api_trace.c",
        "src/core/lib/surface/byte_buffer.c",
        "src/core/lib/surface/byte_buffer_reader.c",
        "src/core/lib/surface/call.c",
        "src/core/lib/surface/call_details.c",
        "src/core/lib/surface/call_log_batch.c",
        "src/core/lib/surface/channel.c",
        "src/core/lib/surface/channel_init.c",
        "src/core/lib/surface/channel_ping.c",
        "src/core/lib/surface/channel_stack_type.c",
        "src/core/lib/surface/completion_queue.c",
        "src/core/lib/surface/completion_queue_factory.c",
        "src/core/lib/surface/event_string.c",
        "src/core/lib/surface/lame_client.c",
        "src/core/lib/surface/metadata_array.c",
        "src/core/lib/surface/server.c",
        "src/core/lib/surface/validate_metadata.c",
        "src/core/lib/surface/version.c",
        "src/core/lib/transport/bdp_estimator.c",
        "src/core/lib/transport/byte_stream.c",
        "src/core/lib/transport/connectivity_state.c",
        "src/core/lib/transport/error_utils.c",
        "src/core/lib/transport/metadata.c",
        "src/core/lib/transport/metadata_batch.c",
        "src/core/lib/transport/pid_controller.c",
        "src/core/lib/transport/service_config.c",
        "src/core/lib/transport/static_metadata.c",
        "src/core/lib/transport/status_conversion.c",
        "src/core/lib/transport/timeout_encoding.c",
        "src/core/lib/transport/transport.c",
        "src/core/lib/transport/transport_op_string.c",
    ],
    hdrs = [
        "src/core/lib/channel/channel_args.h",
        "src/core/lib/channel/channel_stack.h",
        "src/core/lib/channel/channel_stack_builder.h",
        "src/core/lib/channel/compress_filter.h",
        "src/core/lib/channel/connected_channel.h",
        "src/core/lib/channel/context.h",
        "src/core/lib/channel/deadline_filter.h",
        "src/core/lib/channel/handshaker.h",
        "src/core/lib/channel/handshaker_factory.h",
        "src/core/lib/channel/handshaker_registry.h",
        "src/core/lib/channel/http_client_filter.h",
        "src/core/lib/channel/http_server_filter.h",
        "src/core/lib/channel/message_size_filter.h",
        "src/core/lib/compression/algorithm_metadata.h",
        "src/core/lib/compression/message_compress.h",
        "src/core/lib/debug/trace.h",
        "src/core/lib/http/format_request.h",
        "src/core/lib/http/httpcli.h",
        "src/core/lib/http/parser.h",
        "src/core/lib/iomgr/closure.h",
        "src/core/lib/iomgr/combiner.h",
        "src/core/lib/iomgr/endpoint.h",
        "src/core/lib/iomgr/endpoint_pair.h",
        "src/core/lib/iomgr/error.h",
        "src/core/lib/iomgr/error_internal.h",
        "src/core/lib/iomgr/ev_epoll_linux.h",
        "src/core/lib/iomgr/ev_poll_posix.h",
        "src/core/lib/iomgr/ev_posix.h",
        "src/core/lib/iomgr/exec_ctx.h",
        "src/core/lib/iomgr/executor.h",
        "src/core/lib/iomgr/iocp_windows.h",
        "src/core/lib/iomgr/iomgr.h",
        "src/core/lib/iomgr/iomgr_internal.h",
        "src/core/lib/iomgr/iomgr_posix.h",
        "src/core/lib/iomgr/load_file.h",
        "src/core/lib/iomgr/lockfree_event.h",
        "src/core/lib/iomgr/network_status_tracker.h",
        "src/core/lib/iomgr/polling_entity.h",
        "src/core/lib/iomgr/pollset.h",
        "src/core/lib/iomgr/pollset_set.h",
        "src/core/lib/iomgr/pollset_set_windows.h",
        "src/core/lib/iomgr/pollset_uv.h",
        "src/core/lib/iomgr/pollset_windows.h",
        "src/core/lib/iomgr/port.h",
        "src/core/lib/iomgr/resolve_address.h",
        "src/core/lib/iomgr/resource_quota.h",
        "src/core/lib/iomgr/sockaddr.h",
        "src/core/lib/iomgr/sockaddr_posix.h",
        "src/core/lib/iomgr/sockaddr_utils.h",
        "src/core/lib/iomgr/sockaddr_windows.h",
        "src/core/lib/iomgr/socket_factory_posix.h",
        "src/core/lib/iomgr/socket_mutator.h",
        "src/core/lib/iomgr/socket_utils.h",
        "src/core/lib/iomgr/socket_utils_posix.h",
        "src/core/lib/iomgr/socket_windows.h",
        "src/core/lib/iomgr/tcp_client.h",
        "src/core/lib/iomgr/tcp_client_posix.h",
        "src/core/lib/iomgr/tcp_posix.h",
        "src/core/lib/iomgr/tcp_server.h",
        "src/core/lib/iomgr/tcp_server_utils_posix.h",
        "src/core/lib/iomgr/tcp_uv.h",
        "src/core/lib/iomgr/tcp_windows.h",
        "src/core/lib/iomgr/time_averaged_stats.h",
        "src/core/lib/iomgr/timer.h",
        "src/core/lib/iomgr/timer_generic.h",
        "src/core/lib/iomgr/timer_heap.h",
        "src/core/lib/iomgr/timer_uv.h",
        "src/core/lib/iomgr/udp_server.h",
        "src/core/lib/iomgr/unix_sockets_posix.h",
        "src/core/lib/iomgr/wakeup_fd_cv.h",
        "src/core/lib/iomgr/wakeup_fd_pipe.h",
        "src/core/lib/iomgr/wakeup_fd_posix.h",
        "src/core/lib/iomgr/workqueue.h",
        "src/core/lib/iomgr/workqueue_uv.h",
        "src/core/lib/iomgr/workqueue_windows.h",
        "src/core/lib/json/json.h",
        "src/core/lib/json/json_common.h",
        "src/core/lib/json/json_reader.h",
        "src/core/lib/json/json_writer.h",
        "src/core/lib/slice/b64.h",
        "src/core/lib/slice/percent_encoding.h",
        "src/core/lib/slice/slice_hash_table.h",
        "src/core/lib/slice/slice_internal.h",
        "src/core/lib/slice/slice_string_helpers.h",
        "src/core/lib/surface/api_trace.h",
        "src/core/lib/surface/call.h",
        "src/core/lib/surface/call_test_only.h",
        "src/core/lib/surface/channel.h",
        "src/core/lib/surface/channel_init.h",
        "src/core/lib/surface/channel_stack_type.h",
        "src/core/lib/surface/completion_queue.h",
        "src/core/lib/surface/completion_queue_factory.h",
        "src/core/lib/surface/event_string.h",
        "src/core/lib/surface/init.h",
        "src/core/lib/surface/lame_client.h",
        "src/core/lib/surface/server.h",
        "src/core/lib/surface/validate_metadata.h",
        "src/core/lib/transport/bdp_estimator.h",
        "src/core/lib/transport/byte_stream.h",
        "src/core/lib/transport/connectivity_state.h",
        "src/core/lib/transport/error_utils.h",
        "src/core/lib/transport/http2_errors.h",
        "src/core/lib/transport/metadata.h",
        "src/core/lib/transport/metadata_batch.h",
        "src/core/lib/transport/pid_controller.h",
        "src/core/lib/transport/service_config.h",
        "src/core/lib/transport/static_metadata.h",
        "src/core/lib/transport/status_conversion.h",
        "src/core/lib/transport/timeout_encoding.h",
        "src/core/lib/transport/transport.h",
        "src/core/lib/transport/transport_impl.h",
    ],
    external_deps = [
        "zlib",
    ],
    language = "c",
    public_hdrs = [
        "include/grpc/byte_buffer.h",
        "include/grpc/byte_buffer_reader.h",
        "include/grpc/compression.h",
        "include/grpc/load_reporting.h",
        "include/grpc/grpc.h",
        "include/grpc/grpc_posix.h",
        "include/grpc/grpc_security_constants.h",
        "include/grpc/slice.h",
        "include/grpc/slice_buffer.h",
        "include/grpc/status.h",
    ],
    deps = [
        "gpr_base",
        "grpc_codegen",
    ],
)

grpc_cc_library(
    name = "grpc_client_channel",
    srcs = [
        "src/core/ext/filters/client_channel/channel_connectivity.c",
        "src/core/ext/filters/client_channel/client_channel.c",
        "src/core/ext/filters/client_channel/client_channel_factory.c",
        "src/core/ext/filters/client_channel/client_channel_plugin.c",
        "src/core/ext/filters/client_channel/connector.c",
        "src/core/ext/filters/client_channel/http_connect_handshaker.c",
        "src/core/ext/filters/client_channel/http_proxy.c",
        "src/core/ext/filters/client_channel/lb_policy.c",
        "src/core/ext/filters/client_channel/lb_policy_factory.c",
        "src/core/ext/filters/client_channel/lb_policy_registry.c",
        "src/core/ext/filters/client_channel/parse_address.c",
        "src/core/ext/filters/client_channel/proxy_mapper.c",
        "src/core/ext/filters/client_channel/proxy_mapper_registry.c",
        "src/core/ext/filters/client_channel/resolver.c",
        "src/core/ext/filters/client_channel/resolver_factory.c",
        "src/core/ext/filters/client_channel/resolver_registry.c",
        "src/core/ext/filters/client_channel/retry_throttle.c",
        "src/core/ext/filters/client_channel/subchannel.c",
        "src/core/ext/filters/client_channel/subchannel_index.c",
        "src/core/ext/filters/client_channel/uri_parser.c",
    ],
    hdrs = [
        "src/core/ext/filters/client_channel/client_channel.h",
        "src/core/ext/filters/client_channel/client_channel_factory.h",
        "src/core/ext/filters/client_channel/connector.h",
        "src/core/ext/filters/client_channel/http_connect_handshaker.h",
        "src/core/ext/filters/client_channel/http_proxy.h",
        "src/core/ext/filters/client_channel/lb_policy.h",
        "src/core/ext/filters/client_channel/lb_policy_factory.h",
        "src/core/ext/filters/client_channel/lb_policy_registry.h",
        "src/core/ext/filters/client_channel/parse_address.h",
        "src/core/ext/filters/client_channel/proxy_mapper.h",
        "src/core/ext/filters/client_channel/proxy_mapper_registry.h",
        "src/core/ext/filters/client_channel/resolver.h",
        "src/core/ext/filters/client_channel/resolver_factory.h",
        "src/core/ext/filters/client_channel/resolver_registry.h",
        "src/core/ext/filters/client_channel/retry_throttle.h",
        "src/core/ext/filters/client_channel/subchannel.h",
        "src/core/ext/filters/client_channel/subchannel_index.h",
        "src/core/ext/filters/client_channel/uri_parser.h",
    ],
    language = "c",
    deps = [
        "grpc_base",
    ],
)

grpc_cc_library(
    name = "grpc_max_age_filter",
    srcs = [
        "src/core/ext/filters/max_age/max_age_filter.c",
    ],
    hdrs = [
        "src/core/ext/filters/max_age/max_age_filter.h",
    ],
    language = "c",
    deps = [
        "grpc_base",
    ],
)

grpc_cc_library(
    name = "grpc_codegen",
    language = "c",
    public_hdrs = [
        "include/grpc/impl/codegen/byte_buffer_reader.h",
        "include/grpc/impl/codegen/compression_types.h",
        "include/grpc/impl/codegen/connectivity_state.h",
        "include/grpc/impl/codegen/exec_ctx_fwd.h",
        "include/grpc/impl/codegen/grpc_types.h",
        "include/grpc/impl/codegen/propagation_bits.h",
        "include/grpc/impl/codegen/status.h",
        "include/grpc/impl/codegen/slice.h",
    ],
    deps = [
        "gpr_codegen",
    ],
)

grpc_cc_library(
    name = "grpc_lb_policy_grpclb",
    srcs = [
        "src/core/ext/filters/client_channel/lb_policy/grpclb/grpclb.c",
        "src/core/ext/filters/client_channel/lb_policy/grpclb/grpclb_channel.c",
        "src/core/ext/filters/client_channel/lb_policy/grpclb/load_balancer_api.c",
        "src/core/ext/filters/client_channel/lb_policy/grpclb/proto/grpc/lb/v1/load_balancer.pb.c",
    ],
    hdrs = [
        "src/core/ext/filters/client_channel/lb_policy/grpclb/grpclb.h",
        "src/core/ext/filters/client_channel/lb_policy/grpclb/grpclb_channel.h",
        "src/core/ext/filters/client_channel/lb_policy/grpclb/load_balancer_api.h",
        "src/core/ext/filters/client_channel/lb_policy/grpclb/proto/grpc/lb/v1/load_balancer.pb.h",
    ],
    external_deps = [
        "nanopb",
    ],
    language = "c",
    deps = [
        "grpc_base",
        "grpc_client_channel",
    ],
)

grpc_cc_library(
    name = "grpc_lb_policy_grpclb_secure",
    srcs = [
        "src/core/ext/filters/client_channel/lb_policy/grpclb/grpclb.c",
        "src/core/ext/filters/client_channel/lb_policy/grpclb/grpclb_channel_secure.c",
        "src/core/ext/filters/client_channel/lb_policy/grpclb/load_balancer_api.c",
        "src/core/ext/filters/client_channel/lb_policy/grpclb/proto/grpc/lb/v1/load_balancer.pb.c",
    ],
    hdrs = [
        "src/core/ext/filters/client_channel/lb_policy/grpclb/grpclb.h",
        "src/core/ext/filters/client_channel/lb_policy/grpclb/grpclb_channel.h",
        "src/core/ext/filters/client_channel/lb_policy/grpclb/load_balancer_api.h",
        "src/core/ext/filters/client_channel/lb_policy/grpclb/proto/grpc/lb/v1/load_balancer.pb.h",
    ],
    external_deps = [
        "nanopb",
    ],
    language = "c",
    deps = [
        "grpc_base",
        "grpc_client_channel",
        "grpc_secure",
    ],
)

grpc_cc_library(
    name = "grpc_lb_policy_pick_first",
    srcs = [
        "src/core/ext/filters/client_channel/lb_policy/pick_first/pick_first.c",
    ],
    language = "c",
    deps = [
        "grpc_base",
        "grpc_client_channel",
    ],
)

grpc_cc_library(
    name = "grpc_lb_policy_round_robin",
    srcs = [
        "src/core/ext/filters/client_channel/lb_policy/round_robin/round_robin.c",
    ],
    language = "c",
    deps = [
        "grpc_base",
        "grpc_client_channel",
    ],
)

grpc_cc_library(
    name = "grpc_load_reporting",
    srcs = [
        "src/core/ext/filters/load_reporting/load_reporting.c",
        "src/core/ext/filters/load_reporting/load_reporting_filter.c",
    ],
    hdrs = [
        "src/core/ext/filters/load_reporting/load_reporting.h",
        "src/core/ext/filters/load_reporting/load_reporting_filter.h",
    ],
    language = "c",
    deps = [
        "grpc_base",
    ],
)

grpc_cc_library(
    name = "grpc_resolver_dns_native",
    srcs = [
        "src/core/ext/filters/client_channel/resolver/dns/native/dns_resolver.c",
    ],
    language = "c",
    deps = [
        "grpc_base",
        "grpc_client_channel",
    ],
)

grpc_cc_library(
    name = "grpc_resolver_dns_ares",
    srcs = [
        "src/core/ext/filters/client_channel/resolver/dns/c_ares/dns_resolver_ares.c",
        "src/core/ext/filters/client_channel/resolver/dns/c_ares/grpc_ares_ev_driver_posix.c",
        "src/core/ext/filters/client_channel/resolver/dns/c_ares/grpc_ares_wrapper.c",
    ],
    hdrs = [
        "src/core/ext/filters/client_channel/resolver/dns/c_ares/grpc_ares_ev_driver.h",
        "src/core/ext/filters/client_channel/resolver/dns/c_ares/grpc_ares_wrapper.h",
    ],
    external_deps = [
        "cares",
    ],
    language = "c",
    deps = [
        "grpc_base",
        "grpc_client_channel",
    ],
)

grpc_cc_library(
    name = "grpc_resolver_sockaddr",
    srcs = [
        "src/core/ext/filters/client_channel/resolver/sockaddr/sockaddr_resolver.c",
    ],
    language = "c",
    deps = [
        "grpc_base",
        "grpc_client_channel",
    ],
)

grpc_cc_library(
    name = "grpc_secure",
    srcs = [
        "src/core/lib/http/httpcli_security_connector.c",
        "src/core/lib/security/context/security_context.c",
        "src/core/lib/security/credentials/composite/composite_credentials.c",
        "src/core/lib/security/credentials/credentials.c",
        "src/core/lib/security/credentials/credentials_metadata.c",
        "src/core/lib/security/credentials/fake/fake_credentials.c",
        "src/core/lib/security/credentials/google_default/credentials_generic.c",
        "src/core/lib/security/credentials/google_default/google_default_credentials.c",
        "src/core/lib/security/credentials/iam/iam_credentials.c",
        "src/core/lib/security/credentials/jwt/json_token.c",
        "src/core/lib/security/credentials/jwt/jwt_credentials.c",
        "src/core/lib/security/credentials/jwt/jwt_verifier.c",
        "src/core/lib/security/credentials/oauth2/oauth2_credentials.c",
        "src/core/lib/security/credentials/plugin/plugin_credentials.c",
        "src/core/lib/security/credentials/ssl/ssl_credentials.c",
        "src/core/lib/security/transport/client_auth_filter.c",
        "src/core/lib/security/transport/lb_targets_info.c",
        "src/core/lib/security/transport/secure_endpoint.c",
        "src/core/lib/security/transport/security_connector.c",
        "src/core/lib/security/transport/security_handshaker.c",
        "src/core/lib/security/transport/server_auth_filter.c",
        "src/core/lib/security/transport/tsi_error.c",
        "src/core/lib/security/util/json_util.c",
        "src/core/lib/surface/init_secure.c",
    ],
    hdrs = [
        "src/core/lib/security/context/security_context.h",
        "src/core/lib/security/credentials/composite/composite_credentials.h",
        "src/core/lib/security/credentials/credentials.h",
        "src/core/lib/security/credentials/fake/fake_credentials.h",
        "src/core/lib/security/credentials/google_default/google_default_credentials.h",
        "src/core/lib/security/credentials/iam/iam_credentials.h",
        "src/core/lib/security/credentials/jwt/json_token.h",
        "src/core/lib/security/credentials/jwt/jwt_credentials.h",
        "src/core/lib/security/credentials/jwt/jwt_verifier.h",
        "src/core/lib/security/credentials/oauth2/oauth2_credentials.h",
        "src/core/lib/security/credentials/plugin/plugin_credentials.h",
        "src/core/lib/security/credentials/ssl/ssl_credentials.h",
        "src/core/lib/security/transport/auth_filters.h",
        "src/core/lib/security/transport/lb_targets_info.h",
        "src/core/lib/security/transport/secure_endpoint.h",
        "src/core/lib/security/transport/security_connector.h",
        "src/core/lib/security/transport/security_handshaker.h",
        "src/core/lib/security/transport/tsi_error.h",
        "src/core/lib/security/util/json_util.h",
    ],
    language = "c",
    public_hdrs = [
        "include/grpc/grpc_security.h",
    ],
    deps = [
        "grpc_base",
        "grpc_transport_chttp2_alpn",
        "tsi",
    ],
)

grpc_cc_library(
    name = "grpc_transport_chttp2",
    srcs = [
        "src/core/ext/transport/chttp2/transport/bin_decoder.c",
        "src/core/ext/transport/chttp2/transport/bin_encoder.c",
        "src/core/ext/transport/chttp2/transport/chttp2_plugin.c",
        "src/core/ext/transport/chttp2/transport/chttp2_transport.c",
        "src/core/ext/transport/chttp2/transport/frame_data.c",
        "src/core/ext/transport/chttp2/transport/frame_goaway.c",
        "src/core/ext/transport/chttp2/transport/frame_ping.c",
        "src/core/ext/transport/chttp2/transport/frame_rst_stream.c",
        "src/core/ext/transport/chttp2/transport/frame_settings.c",
        "src/core/ext/transport/chttp2/transport/http2_settings.c",
        "src/core/ext/transport/chttp2/transport/frame_window_update.c",
        "src/core/ext/transport/chttp2/transport/hpack_encoder.c",
        "src/core/ext/transport/chttp2/transport/hpack_parser.c",
        "src/core/ext/transport/chttp2/transport/hpack_table.c",
        "src/core/ext/transport/chttp2/transport/huffsyms.c",
        "src/core/ext/transport/chttp2/transport/incoming_metadata.c",
        "src/core/ext/transport/chttp2/transport/parsing.c",
        "src/core/ext/transport/chttp2/transport/stream_lists.c",
        "src/core/ext/transport/chttp2/transport/stream_map.c",
        "src/core/ext/transport/chttp2/transport/varint.c",
        "src/core/ext/transport/chttp2/transport/writing.c",
    ],
    hdrs = [
        "src/core/ext/transport/chttp2/transport/bin_decoder.h",
        "src/core/ext/transport/chttp2/transport/bin_encoder.h",
        "src/core/ext/transport/chttp2/transport/chttp2_transport.h",
        "src/core/ext/transport/chttp2/transport/frame.h",
        "src/core/ext/transport/chttp2/transport/frame_data.h",
        "src/core/ext/transport/chttp2/transport/frame_goaway.h",
        "src/core/ext/transport/chttp2/transport/frame_ping.h",
        "src/core/ext/transport/chttp2/transport/frame_rst_stream.h",
        "src/core/ext/transport/chttp2/transport/frame_settings.h",
        "src/core/ext/transport/chttp2/transport/http2_settings.h",
        "src/core/ext/transport/chttp2/transport/frame_window_update.h",
        "src/core/ext/transport/chttp2/transport/hpack_encoder.h",
        "src/core/ext/transport/chttp2/transport/hpack_parser.h",
        "src/core/ext/transport/chttp2/transport/hpack_table.h",
        "src/core/ext/transport/chttp2/transport/huffsyms.h",
        "src/core/ext/transport/chttp2/transport/incoming_metadata.h",
        "src/core/ext/transport/chttp2/transport/internal.h",
        "src/core/ext/transport/chttp2/transport/stream_map.h",
        "src/core/ext/transport/chttp2/transport/varint.h",
    ],
    language = "c",
    deps = [
        "grpc_base",
        "grpc_transport_chttp2_alpn",
    ],
)

grpc_cc_library(
    name = "grpc_transport_chttp2_alpn",
    srcs = [
        "src/core/ext/transport/chttp2/alpn/alpn.c",
    ],
    hdrs = [
        "src/core/ext/transport/chttp2/alpn/alpn.h",
    ],
    language = "c",
    deps = [
        "gpr",
    ],
)

grpc_cc_library(
    name = "grpc_transport_chttp2_client_connector",
    srcs = [
        "src/core/ext/transport/chttp2/client/chttp2_connector.c",
    ],
    hdrs = [
        "src/core/ext/transport/chttp2/client/chttp2_connector.h",
    ],
    language = "c",
    deps = [
        "grpc_base",
        "grpc_client_channel",
        "grpc_transport_chttp2",
    ],
)

grpc_cc_library(
    name = "grpc_transport_chttp2_client_insecure",
    srcs = [
        "src/core/ext/transport/chttp2/client/insecure/channel_create.c",
        "src/core/ext/transport/chttp2/client/insecure/channel_create_posix.c",
    ],
    language = "c",
    deps = [
        "grpc_base",
        "grpc_client_channel",
        "grpc_transport_chttp2",
        "grpc_transport_chttp2_client_connector",
    ],
)

grpc_cc_library(
    name = "grpc_transport_chttp2_client_secure",
    srcs = [
        "src/core/ext/transport/chttp2/client/secure/secure_channel_create.c",
    ],
    language = "c",
    deps = [
        "grpc_base",
        "grpc_client_channel",
        "grpc_secure",
        "grpc_transport_chttp2",
        "grpc_transport_chttp2_client_connector",
    ],
)

grpc_cc_library(
    name = "grpc_transport_chttp2_server",
    srcs = [
        "src/core/ext/transport/chttp2/server/chttp2_server.c",
    ],
    hdrs = [
        "src/core/ext/transport/chttp2/server/chttp2_server.h",
    ],
    language = "c",
    deps = [
        "grpc_base",
        "grpc_transport_chttp2",
    ],
)

grpc_cc_library(
    name = "grpc_transport_chttp2_server_insecure",
    srcs = [
        "src/core/ext/transport/chttp2/server/insecure/server_chttp2.c",
        "src/core/ext/transport/chttp2/server/insecure/server_chttp2_posix.c",
    ],
    language = "c",
    deps = [
        "grpc_base",
        "grpc_transport_chttp2",
        "grpc_transport_chttp2_server",
    ],
)

grpc_cc_library(
    name = "grpc_transport_chttp2_server_secure",
    srcs = [
        "src/core/ext/transport/chttp2/server/secure/server_secure_chttp2.c",
    ],
    language = "c",
    deps = [
        "grpc_base",
        "grpc_secure",
        "grpc_transport_chttp2",
        "grpc_transport_chttp2_server",
    ],
)

grpc_cc_library(
    name = "grpc_transport_cronet_client_secure",
    srcs = [
        "src/core/ext/transport/cronet/client/secure/cronet_channel_create.c",
        "src/core/ext/transport/cronet/transport/cronet_api_dummy.c",
        "src/core/ext/transport/cronet/transport/cronet_transport.c",
    ],
    hdrs = [
        "src/core/ext/transport/cronet/transport/cronet_transport.h",
        "third_party/objective_c/Cronet/bidirectional_stream_c.h",
    ],
    language = "c",
    public_hdrs = [
        "include/grpc/grpc_cronet.h",
        "include/grpc/grpc_security.h",
        "include/grpc/grpc_security_constants.h",
    ],
    deps = [
        "grpc_base",
        "grpc_transport_chttp2",
    ],
)

grpc_cc_library(
    name = "tsi",
    srcs = [
        "src/core/tsi/fake_transport_security.c",
        "src/core/tsi/ssl_transport_security.c",
        "src/core/tsi/transport_security.c",
    ],
    hdrs = [
        "src/core/tsi/fake_transport_security.h",
        "src/core/tsi/ssl_transport_security.h",
        "src/core/tsi/ssl_types.h",
        "src/core/tsi/transport_security.h",
        "src/core/tsi/transport_security_interface.h",
    ],
    external_deps = [
        "libssl",
    ],
    language = "c",
    deps = [
        "gpr",
    ],
)

grpc_cc_library(
    name = "grpc++_base",
    srcs = [
        "src/cpp/client/channel_cc.cc",
        "src/cpp/client/client_context.cc",
        "src/cpp/client/create_channel.cc",
        "src/cpp/client/create_channel_internal.cc",
        "src/cpp/client/create_channel_posix.cc",
        "src/cpp/client/credentials_cc.cc",
        "src/cpp/client/generic_stub.cc",
        "src/cpp/common/channel_arguments.cc",
        "src/cpp/common/channel_filter.cc",
        "src/cpp/common/completion_queue_cc.cc",
        "src/cpp/common/core_codegen.cc",
        "src/cpp/common/resource_quota_cc.cc",
        "src/cpp/common/rpc_method.cc",
        "src/cpp/common/version_cc.cc",
        "src/cpp/server/async_generic_service.cc",
        "src/cpp/server/channel_argument_option.cc",
        "src/cpp/server/create_default_thread_pool.cc",
        "src/cpp/server/dynamic_thread_pool.cc",
        "src/cpp/server/health/default_health_check_service.cc",
        "src/cpp/server/health/health.pb.c",
        "src/cpp/server/health/health_check_service.cc",
        "src/cpp/server/health/health_check_service_server_builder_option.cc",
        "src/cpp/server/server_builder.cc",
        "src/cpp/server/server_cc.cc",
        "src/cpp/server/server_context.cc",
        "src/cpp/server/server_credentials.cc",
        "src/cpp/server/server_posix.cc",
        "src/cpp/thread_manager/thread_manager.cc",
        "src/cpp/util/byte_buffer_cc.cc",
        "src/cpp/util/slice_cc.cc",
        "src/cpp/util/status.cc",
        "src/cpp/util/string_ref.cc",
        "src/cpp/util/time_cc.cc",
    ],
    hdrs = [
        "src/cpp/client/create_channel_internal.h",
        "src/cpp/common/channel_filter.h",
        "src/cpp/server/dynamic_thread_pool.h",
        "src/cpp/server/health/default_health_check_service.h",
        "src/cpp/server/health/health.pb.h",
        "src/cpp/server/thread_pool_interface.h",
        "src/cpp/thread_manager/thread_manager.h",
    ],
    language = "c++",
    public_hdrs = [
        "include/grpc++/alarm.h",
        "include/grpc++/channel.h",
        "include/grpc++/client_context.h",
        "include/grpc++/completion_queue.h",
        "include/grpc++/create_channel.h",
        "include/grpc++/create_channel_posix.h",
        "include/grpc++/ext/health_check_service_server_builder_option.h",
        "include/grpc++/generic/async_generic_service.h",
        "include/grpc++/generic/generic_stub.h",
        "include/grpc++/grpc++.h",
        "include/grpc++/health_check_service_interface.h",
        "include/grpc++/impl/call.h",
        "include/grpc++/impl/channel_argument_option.h",
        "include/grpc++/impl/client_unary_call.h",
        "include/grpc++/impl/codegen/core_codegen.h",
        "include/grpc++/impl/grpc_library.h",
        "include/grpc++/impl/method_handler_impl.h",
        "include/grpc++/impl/rpc_method.h",
        "include/grpc++/impl/rpc_service_method.h",
        "include/grpc++/impl/serialization_traits.h",
        "include/grpc++/impl/server_builder_option.h",
        "include/grpc++/impl/server_builder_plugin.h",
        "include/grpc++/impl/server_initializer.h",
        "include/grpc++/impl/service_type.h",
        "include/grpc++/impl/sync_cxx11.h",
        "include/grpc++/impl/sync_no_cxx11.h",
        "include/grpc++/resource_quota.h",
        "include/grpc++/security/auth_context.h",
        "include/grpc++/security/auth_metadata_processor.h",
        "include/grpc++/security/credentials.h",
        "include/grpc++/security/server_credentials.h",
        "include/grpc++/server.h",
        "include/grpc++/server_builder.h",
        "include/grpc++/server_context.h",
        "include/grpc++/server_posix.h",
        "include/grpc++/support/async_stream.h",
        "include/grpc++/support/async_unary_call.h",
        "include/grpc++/support/byte_buffer.h",
        "include/grpc++/support/channel_arguments.h",
        "include/grpc++/support/config.h",
        "include/grpc++/support/slice.h",
        "include/grpc++/support/status.h",
        "include/grpc++/support/status_code_enum.h",
        "include/grpc++/support/string_ref.h",
        "include/grpc++/support/stub_options.h",
        "include/grpc++/support/sync_stream.h",
        "include/grpc++/support/time.h",
    ],
    deps = [
        "grpc",
        "grpc++_codegen_base",
    ],
)

grpc_cc_library(
    name = "grpc++_codegen_base",
    language = "c++",
    public_hdrs = [
        "include/grpc++/impl/codegen/async_stream.h",
        "include/grpc++/impl/codegen/async_unary_call.h",
        "include/grpc++/impl/codegen/call.h",
        "include/grpc++/impl/codegen/call_hook.h",
        "include/grpc++/impl/codegen/channel_interface.h",
        "include/grpc++/impl/codegen/client_context.h",
        "include/grpc++/impl/codegen/client_unary_call.h",
        "include/grpc++/impl/codegen/completion_queue.h",
        "include/grpc++/impl/codegen/completion_queue_tag.h",
        "include/grpc++/impl/codegen/config.h",
        "include/grpc++/impl/codegen/core_codegen_interface.h",
        "include/grpc++/impl/codegen/create_auth_context.h",
        "include/grpc++/impl/codegen/grpc_library.h",
        "include/grpc++/impl/codegen/metadata_map.h",
        "include/grpc++/impl/codegen/method_handler_impl.h",
        "include/grpc++/impl/codegen/rpc_method.h",
        "include/grpc++/impl/codegen/rpc_service_method.h",
        "include/grpc++/impl/codegen/security/auth_context.h",
        "include/grpc++/impl/codegen/serialization_traits.h",
        "include/grpc++/impl/codegen/server_context.h",
        "include/grpc++/impl/codegen/server_interface.h",
        "include/grpc++/impl/codegen/service_type.h",
        "include/grpc++/impl/codegen/slice.h",
        "include/grpc++/impl/codegen/status.h",
        "include/grpc++/impl/codegen/status_code_enum.h",
        "include/grpc++/impl/codegen/status_helper.h",
        "include/grpc++/impl/codegen/string_ref.h",
        "include/grpc++/impl/codegen/stub_options.h",
        "include/grpc++/impl/codegen/sync_stream.h",
        "include/grpc++/impl/codegen/time.h",
    ],
    deps = [
        "grpc_codegen",
    ],
)

grpc_cc_library(
    name = "grpc++_codegen_base_src",
    srcs = [
        "src/cpp/codegen/codegen_init.cc",
    ],
    language = "c++",
    deps = [
        "grpc++_codegen_base",
    ],
)

grpc_cc_library(
    name = "grpc++_codegen_proto",
    language = "c++",
    public_hdrs = [
        "include/grpc++/impl/codegen/proto_utils.h",
    ],
    deps = [
        "grpc++_codegen_base",
        "grpc++_config_proto",
    ],
)

grpc_cc_library(
    name = "grpc++_config_proto",
    external_deps = [
        "protobuf",
    ],
    language = "c++",
    public_hdrs = [
        "include/grpc++/impl/codegen/config_protobuf.h",
    ],
)

grpc_cc_library(
    name = "thrift_util",
    language = "c++",
    public_hdrs = [
        "include/grpc++/impl/codegen/thrift_serializer.h",
        "include/grpc++/impl/codegen/thrift_utils.h",
    ],
    deps = [
        "grpc++_codegen_base",
    ],
)

grpc_cc_library(
    name = "grpc++_reflection",
    srcs = [
        "src/cpp/ext/proto_server_reflection.cc",
        "src/cpp/ext/proto_server_reflection_plugin.cc",
    ],
    hdrs = [
        "src/cpp/ext/proto_server_reflection.h",
    ],
    language = "c++",
    public_hdrs = [
        "include/grpc++/ext/proto_server_reflection_plugin.h",
    ],
    deps = [
        ":grpc++",
        "//src/proto/grpc/reflection/v1alpha:reflection_proto",
    ],
)<|MERGE_RESOLUTION|>--- conflicted
+++ resolved
@@ -37,15 +37,12 @@
 
 load("//bazel:grpc_build_system.bzl", "grpc_cc_library", "grpc_proto_plugin")
 
-g_stands_for = "green"
+# This should be updated along with build.yaml
+g_stands_for = "gentle"
 
 core_version = "3.0.0-dev"
 
-<<<<<<< HEAD
 version = "1.3.0-dev"
-=======
-version = "1.2.4"
->>>>>>> e48dd230
 
 grpc_cc_library(
     name = "gpr",
@@ -1000,11 +997,11 @@
         "src/core/ext/transport/chttp2/transport/frame_ping.c",
         "src/core/ext/transport/chttp2/transport/frame_rst_stream.c",
         "src/core/ext/transport/chttp2/transport/frame_settings.c",
-        "src/core/ext/transport/chttp2/transport/http2_settings.c",
         "src/core/ext/transport/chttp2/transport/frame_window_update.c",
         "src/core/ext/transport/chttp2/transport/hpack_encoder.c",
         "src/core/ext/transport/chttp2/transport/hpack_parser.c",
         "src/core/ext/transport/chttp2/transport/hpack_table.c",
+        "src/core/ext/transport/chttp2/transport/http2_settings.c",
         "src/core/ext/transport/chttp2/transport/huffsyms.c",
         "src/core/ext/transport/chttp2/transport/incoming_metadata.c",
         "src/core/ext/transport/chttp2/transport/parsing.c",
@@ -1023,11 +1020,11 @@
         "src/core/ext/transport/chttp2/transport/frame_ping.h",
         "src/core/ext/transport/chttp2/transport/frame_rst_stream.h",
         "src/core/ext/transport/chttp2/transport/frame_settings.h",
-        "src/core/ext/transport/chttp2/transport/http2_settings.h",
         "src/core/ext/transport/chttp2/transport/frame_window_update.h",
         "src/core/ext/transport/chttp2/transport/hpack_encoder.h",
         "src/core/ext/transport/chttp2/transport/hpack_parser.h",
         "src/core/ext/transport/chttp2/transport/hpack_table.h",
+        "src/core/ext/transport/chttp2/transport/http2_settings.h",
         "src/core/ext/transport/chttp2/transport/huffsyms.h",
         "src/core/ext/transport/chttp2/transport/incoming_metadata.h",
         "src/core/ext/transport/chttp2/transport/internal.h",
