# GRPC Node gyp file
# This currently builds the Node extension and dependencies
# This file has been automatically generated from a template file.
# Please look at the templates directory instead.
# This file can be regenerated from the template by running
# tools/buildgen/generate_projects.sh

# Copyright 2015, Google Inc.
# All rights reserved.
#
# Redistribution and use in source and binary forms, with or without
# modification, are permitted provided that the following conditions are
# met:
#
#     * Redistributions of source code must retain the above copyright
# notice, this list of conditions and the following disclaimer.
#     * Redistributions in binary form must reproduce the above
# copyright notice, this list of conditions and the following disclaimer
# in the documentation and/or other materials provided with the
# distribution.
#     * Neither the name of Google Inc. nor the names of its
# contributors may be used to endorse or promote products derived from
# this software without specific prior written permission.
#
# THIS SOFTWARE IS PROVIDED BY THE COPYRIGHT HOLDERS AND CONTRIBUTORS
# "AS IS" AND ANY EXPRESS OR IMPLIED WARRANTIES, INCLUDING, BUT NOT
# LIMITED TO, THE IMPLIED WARRANTIES OF MERCHANTABILITY AND FITNESS FOR
# A PARTICULAR PURPOSE ARE DISCLAIMED. IN NO EVENT SHALL THE COPYRIGHT
# OWNER OR CONTRIBUTORS BE LIABLE FOR ANY DIRECT, INDIRECT, INCIDENTAL,
# SPECIAL, EXEMPLARY, OR CONSEQUENTIAL DAMAGES (INCLUDING, BUT NOT
# LIMITED TO, PROCUREMENT OF SUBSTITUTE GOODS OR SERVICES; LOSS OF USE,
# DATA, OR PROFITS; OR BUSINESS INTERRUPTION) HOWEVER CAUSED AND ON ANY
# THEORY OF LIABILITY, WHETHER IN CONTRACT, STRICT LIABILITY, OR TORT
# (INCLUDING NEGLIGENCE OR OTHERWISE) ARISING IN ANY WAY OUT OF THE USE
# OF THIS SOFTWARE, EVEN IF ADVISED OF THE POSSIBILITY OF SUCH DAMAGE.

# Some of this file is built with the help of
# https://n8.io/converting-a-c-library-to-gyp/
{
  'variables': {
    'runtime%': 'node',
    # UV integration in C core is disabled by default while bugs are ironed
    # out. It can be re-enabled for one build by setting the npm config
    # variable grpc_uv to true, and it can be re-enabled permanently by
    # setting it to true here.
    'grpc_uv%': 'false',
    # Some Node installations use the system installation of OpenSSL, and on
    # some systems, the system OpenSSL still does not have ALPN support. This
    # will let users recompile gRPC to work without ALPN.
    'grpc_alpn%': 'true'
  },
  'target_defaults': {
    'include_dirs': [
      '.',
      'include'
    ],
    'defines': [
      'GPR_BACKWARDS_COMPATIBILITY_MODE'
    ],
    'conditions': [
      ['grpc_uv=="true"', {
        'defines': [
          'GRPC_UV'
        ]
      }],
      ['OS!="win" and runtime=="electron"', {
        "defines": [
          'OPENSSL_NO_THREADS'
        ]
      }],
      # This is the condition for using boringssl
      ['OS=="win" or runtime=="electron"', {
        "include_dirs": [
          "third_party/boringssl/include"
        ],
        "defines": [
          'OPENSSL_NO_ASM'
        ]
      }, {
        'conditions': [
          ['grpc_alpn=="true"', {
            'defines': [
              'TSI_OPENSSL_ALPN_SUPPORT=1'
            ],
          }, {
            'defines': [
              'TSI_OPENSSL_ALPN_SUPPORT=0'
            ],
          }]
        ],
        'include_dirs': [
          '<(node_root_dir)/deps/openssl/openssl/include',
        ],
        'conditions': [
         ["target_arch=='ia32'", {
             "include_dirs": [ "<(node_root_dir)/deps/openssl/config/piii" ]
         }],
         ["target_arch=='x64'", {
             "include_dirs": [ "<(node_root_dir)/deps/openssl/config/k8" ]
         }],
         ["target_arch=='arm'", {
             "include_dirs": [ "<(node_root_dir)/deps/openssl/config/arm" ]
         }]
        ]
      }],
      ['OS == "win"', {
        "include_dirs": [
          "third_party/zlib"
        ],
        "defines": [
          '_WIN32_WINNT=0x0600',
          'WIN32_LEAN_AND_MEAN',
          '_HAS_EXCEPTIONS=0',
          'UNICODE',
          '_UNICODE',
          'NOMINMAX',
        ],
        "msvs_settings": {
          'VCCLCompilerTool': {
            'RuntimeLibrary': 1, # static debug
          }
        },
        "libraries": [
          "ws2_32"
        ]
      }, { # OS != "win"
        'variables': {
          'config': '<!(echo $CONFIG)',
        },
        'include_dirs': [
          '<(node_root_dir)/deps/zlib'
        ],
        'conditions': [
          ['config=="gcov"', {
            'cflags': [
              '-ftest-coverage',
              '-fprofile-arcs',
              '-O0'
            ],
            'ldflags': [
              '-ftest-coverage',
              '-fprofile-arcs'
            ]
          }
         ]
        ]
      }]
    ]
  },
  'conditions': [
    ['OS=="win" or runtime=="electron"', {
      'targets': [
        {
          'cflags': [
            '-std=c99',
            '-Wall',
            '-Werror'
          ],
          'target_name': 'boringssl',
          'product_prefix': 'lib',
          'type': 'static_library',
          'dependencies': [
          ],
          'sources': [
            'src/boringssl/err_data.c',
            'third_party/boringssl/crypto/aes/aes.c',
            'third_party/boringssl/crypto/aes/mode_wrappers.c',
            'third_party/boringssl/crypto/asn1/a_bitstr.c',
            'third_party/boringssl/crypto/asn1/a_bool.c',
            'third_party/boringssl/crypto/asn1/a_d2i_fp.c',
            'third_party/boringssl/crypto/asn1/a_dup.c',
            'third_party/boringssl/crypto/asn1/a_enum.c',
            'third_party/boringssl/crypto/asn1/a_gentm.c',
            'third_party/boringssl/crypto/asn1/a_i2d_fp.c',
            'third_party/boringssl/crypto/asn1/a_int.c',
            'third_party/boringssl/crypto/asn1/a_mbstr.c',
            'third_party/boringssl/crypto/asn1/a_object.c',
            'third_party/boringssl/crypto/asn1/a_octet.c',
            'third_party/boringssl/crypto/asn1/a_print.c',
            'third_party/boringssl/crypto/asn1/a_strnid.c',
            'third_party/boringssl/crypto/asn1/a_time.c',
            'third_party/boringssl/crypto/asn1/a_type.c',
            'third_party/boringssl/crypto/asn1/a_utctm.c',
            'third_party/boringssl/crypto/asn1/a_utf8.c',
            'third_party/boringssl/crypto/asn1/asn1_lib.c',
            'third_party/boringssl/crypto/asn1/asn1_par.c',
            'third_party/boringssl/crypto/asn1/asn_pack.c',
            'third_party/boringssl/crypto/asn1/f_enum.c',
            'third_party/boringssl/crypto/asn1/f_int.c',
            'third_party/boringssl/crypto/asn1/f_string.c',
            'third_party/boringssl/crypto/asn1/t_bitst.c',
            'third_party/boringssl/crypto/asn1/tasn_dec.c',
            'third_party/boringssl/crypto/asn1/tasn_enc.c',
            'third_party/boringssl/crypto/asn1/tasn_fre.c',
            'third_party/boringssl/crypto/asn1/tasn_new.c',
            'third_party/boringssl/crypto/asn1/tasn_typ.c',
            'third_party/boringssl/crypto/asn1/tasn_utl.c',
            'third_party/boringssl/crypto/asn1/x_bignum.c',
            'third_party/boringssl/crypto/asn1/x_long.c',
            'third_party/boringssl/crypto/base64/base64.c',
            'third_party/boringssl/crypto/bio/bio.c',
            'third_party/boringssl/crypto/bio/bio_mem.c',
            'third_party/boringssl/crypto/bio/buffer.c',
            'third_party/boringssl/crypto/bio/connect.c',
            'third_party/boringssl/crypto/bio/fd.c',
            'third_party/boringssl/crypto/bio/file.c',
            'third_party/boringssl/crypto/bio/hexdump.c',
            'third_party/boringssl/crypto/bio/pair.c',
            'third_party/boringssl/crypto/bio/printf.c',
            'third_party/boringssl/crypto/bio/socket.c',
            'third_party/boringssl/crypto/bio/socket_helper.c',
            'third_party/boringssl/crypto/bn/add.c',
            'third_party/boringssl/crypto/bn/asm/x86_64-gcc.c',
            'third_party/boringssl/crypto/bn/bn.c',
            'third_party/boringssl/crypto/bn/bn_asn1.c',
            'third_party/boringssl/crypto/bn/cmp.c',
            'third_party/boringssl/crypto/bn/convert.c',
            'third_party/boringssl/crypto/bn/ctx.c',
            'third_party/boringssl/crypto/bn/div.c',
            'third_party/boringssl/crypto/bn/exponentiation.c',
            'third_party/boringssl/crypto/bn/gcd.c',
            'third_party/boringssl/crypto/bn/generic.c',
            'third_party/boringssl/crypto/bn/kronecker.c',
            'third_party/boringssl/crypto/bn/montgomery.c',
            'third_party/boringssl/crypto/bn/montgomery_inv.c',
            'third_party/boringssl/crypto/bn/mul.c',
            'third_party/boringssl/crypto/bn/prime.c',
            'third_party/boringssl/crypto/bn/random.c',
            'third_party/boringssl/crypto/bn/rsaz_exp.c',
            'third_party/boringssl/crypto/bn/shift.c',
            'third_party/boringssl/crypto/bn/sqrt.c',
            'third_party/boringssl/crypto/buf/buf.c',
            'third_party/boringssl/crypto/bytestring/asn1_compat.c',
            'third_party/boringssl/crypto/bytestring/ber.c',
            'third_party/boringssl/crypto/bytestring/cbb.c',
            'third_party/boringssl/crypto/bytestring/cbs.c',
            'third_party/boringssl/crypto/chacha/chacha.c',
            'third_party/boringssl/crypto/cipher/aead.c',
            'third_party/boringssl/crypto/cipher/cipher.c',
            'third_party/boringssl/crypto/cipher/derive_key.c',
            'third_party/boringssl/crypto/cipher/e_aes.c',
            'third_party/boringssl/crypto/cipher/e_chacha20poly1305.c',
            'third_party/boringssl/crypto/cipher/e_des.c',
            'third_party/boringssl/crypto/cipher/e_null.c',
            'third_party/boringssl/crypto/cipher/e_rc2.c',
            'third_party/boringssl/crypto/cipher/e_rc4.c',
            'third_party/boringssl/crypto/cipher/e_ssl3.c',
            'third_party/boringssl/crypto/cipher/e_tls.c',
            'third_party/boringssl/crypto/cipher/tls_cbc.c',
            'third_party/boringssl/crypto/cmac/cmac.c',
            'third_party/boringssl/crypto/conf/conf.c',
            'third_party/boringssl/crypto/cpu-aarch64-linux.c',
            'third_party/boringssl/crypto/cpu-arm-linux.c',
            'third_party/boringssl/crypto/cpu-arm.c',
            'third_party/boringssl/crypto/cpu-intel.c',
            'third_party/boringssl/crypto/cpu-ppc64le.c',
            'third_party/boringssl/crypto/crypto.c',
            'third_party/boringssl/crypto/curve25519/curve25519.c',
            'third_party/boringssl/crypto/curve25519/spake25519.c',
            'third_party/boringssl/crypto/curve25519/x25519-x86_64.c',
            'third_party/boringssl/crypto/des/des.c',
            'third_party/boringssl/crypto/dh/check.c',
            'third_party/boringssl/crypto/dh/dh.c',
            'third_party/boringssl/crypto/dh/dh_asn1.c',
            'third_party/boringssl/crypto/dh/params.c',
            'third_party/boringssl/crypto/digest/digest.c',
            'third_party/boringssl/crypto/digest/digests.c',
            'third_party/boringssl/crypto/dsa/dsa.c',
            'third_party/boringssl/crypto/dsa/dsa_asn1.c',
            'third_party/boringssl/crypto/ec/ec.c',
            'third_party/boringssl/crypto/ec/ec_asn1.c',
            'third_party/boringssl/crypto/ec/ec_key.c',
            'third_party/boringssl/crypto/ec/ec_montgomery.c',
            'third_party/boringssl/crypto/ec/oct.c',
            'third_party/boringssl/crypto/ec/p224-64.c',
            'third_party/boringssl/crypto/ec/p256-64.c',
            'third_party/boringssl/crypto/ec/p256-x86_64.c',
            'third_party/boringssl/crypto/ec/simple.c',
            'third_party/boringssl/crypto/ec/util-64.c',
            'third_party/boringssl/crypto/ec/wnaf.c',
            'third_party/boringssl/crypto/ecdh/ecdh.c',
            'third_party/boringssl/crypto/ecdsa/ecdsa.c',
            'third_party/boringssl/crypto/ecdsa/ecdsa_asn1.c',
            'third_party/boringssl/crypto/engine/engine.c',
            'third_party/boringssl/crypto/err/err.c',
            'third_party/boringssl/crypto/evp/digestsign.c',
            'third_party/boringssl/crypto/evp/evp.c',
            'third_party/boringssl/crypto/evp/evp_asn1.c',
            'third_party/boringssl/crypto/evp/evp_ctx.c',
            'third_party/boringssl/crypto/evp/p_dsa_asn1.c',
            'third_party/boringssl/crypto/evp/p_ec.c',
            'third_party/boringssl/crypto/evp/p_ec_asn1.c',
            'third_party/boringssl/crypto/evp/p_rsa.c',
            'third_party/boringssl/crypto/evp/p_rsa_asn1.c',
            'third_party/boringssl/crypto/evp/pbkdf.c',
            'third_party/boringssl/crypto/evp/print.c',
            'third_party/boringssl/crypto/evp/sign.c',
            'third_party/boringssl/crypto/ex_data.c',
            'third_party/boringssl/crypto/hkdf/hkdf.c',
            'third_party/boringssl/crypto/hmac/hmac.c',
            'third_party/boringssl/crypto/lhash/lhash.c',
            'third_party/boringssl/crypto/md4/md4.c',
            'third_party/boringssl/crypto/md5/md5.c',
            'third_party/boringssl/crypto/mem.c',
            'third_party/boringssl/crypto/modes/cbc.c',
            'third_party/boringssl/crypto/modes/cfb.c',
            'third_party/boringssl/crypto/modes/ctr.c',
            'third_party/boringssl/crypto/modes/gcm.c',
            'third_party/boringssl/crypto/modes/ofb.c',
            'third_party/boringssl/crypto/newhope/error_correction.c',
            'third_party/boringssl/crypto/newhope/newhope.c',
            'third_party/boringssl/crypto/newhope/ntt.c',
            'third_party/boringssl/crypto/newhope/poly.c',
            'third_party/boringssl/crypto/newhope/precomp.c',
            'third_party/boringssl/crypto/newhope/reduce.c',
            'third_party/boringssl/crypto/obj/obj.c',
            'third_party/boringssl/crypto/obj/obj_xref.c',
            'third_party/boringssl/crypto/pem/pem_all.c',
            'third_party/boringssl/crypto/pem/pem_info.c',
            'third_party/boringssl/crypto/pem/pem_lib.c',
            'third_party/boringssl/crypto/pem/pem_oth.c',
            'third_party/boringssl/crypto/pem/pem_pk8.c',
            'third_party/boringssl/crypto/pem/pem_pkey.c',
            'third_party/boringssl/crypto/pem/pem_x509.c',
            'third_party/boringssl/crypto/pem/pem_xaux.c',
            'third_party/boringssl/crypto/pkcs8/p5_pbe.c',
            'third_party/boringssl/crypto/pkcs8/p5_pbev2.c',
            'third_party/boringssl/crypto/pkcs8/p8_pkey.c',
            'third_party/boringssl/crypto/pkcs8/pkcs8.c',
            'third_party/boringssl/crypto/poly1305/poly1305.c',
            'third_party/boringssl/crypto/poly1305/poly1305_arm.c',
            'third_party/boringssl/crypto/poly1305/poly1305_vec.c',
            'third_party/boringssl/crypto/rand/deterministic.c',
            'third_party/boringssl/crypto/rand/rand.c',
            'third_party/boringssl/crypto/rand/urandom.c',
            'third_party/boringssl/crypto/rand/windows.c',
            'third_party/boringssl/crypto/rc4/rc4.c',
            'third_party/boringssl/crypto/refcount_c11.c',
            'third_party/boringssl/crypto/refcount_lock.c',
            'third_party/boringssl/crypto/rsa/blinding.c',
            'third_party/boringssl/crypto/rsa/padding.c',
            'third_party/boringssl/crypto/rsa/rsa.c',
            'third_party/boringssl/crypto/rsa/rsa_asn1.c',
            'third_party/boringssl/crypto/rsa/rsa_impl.c',
            'third_party/boringssl/crypto/sha/sha1.c',
            'third_party/boringssl/crypto/sha/sha256.c',
            'third_party/boringssl/crypto/sha/sha512.c',
            'third_party/boringssl/crypto/stack/stack.c',
            'third_party/boringssl/crypto/thread.c',
            'third_party/boringssl/crypto/thread_none.c',
            'third_party/boringssl/crypto/thread_pthread.c',
            'third_party/boringssl/crypto/thread_win.c',
            'third_party/boringssl/crypto/time_support.c',
            'third_party/boringssl/crypto/x509/a_digest.c',
            'third_party/boringssl/crypto/x509/a_sign.c',
            'third_party/boringssl/crypto/x509/a_strex.c',
            'third_party/boringssl/crypto/x509/a_verify.c',
            'third_party/boringssl/crypto/x509/algorithm.c',
            'third_party/boringssl/crypto/x509/asn1_gen.c',
            'third_party/boringssl/crypto/x509/by_dir.c',
            'third_party/boringssl/crypto/x509/by_file.c',
            'third_party/boringssl/crypto/x509/i2d_pr.c',
            'third_party/boringssl/crypto/x509/pkcs7.c',
            'third_party/boringssl/crypto/x509/rsa_pss.c',
            'third_party/boringssl/crypto/x509/t_crl.c',
            'third_party/boringssl/crypto/x509/t_req.c',
            'third_party/boringssl/crypto/x509/t_x509.c',
            'third_party/boringssl/crypto/x509/t_x509a.c',
            'third_party/boringssl/crypto/x509/x509.c',
            'third_party/boringssl/crypto/x509/x509_att.c',
            'third_party/boringssl/crypto/x509/x509_cmp.c',
            'third_party/boringssl/crypto/x509/x509_d2.c',
            'third_party/boringssl/crypto/x509/x509_def.c',
            'third_party/boringssl/crypto/x509/x509_ext.c',
            'third_party/boringssl/crypto/x509/x509_lu.c',
            'third_party/boringssl/crypto/x509/x509_obj.c',
            'third_party/boringssl/crypto/x509/x509_r2x.c',
            'third_party/boringssl/crypto/x509/x509_req.c',
            'third_party/boringssl/crypto/x509/x509_set.c',
            'third_party/boringssl/crypto/x509/x509_trs.c',
            'third_party/boringssl/crypto/x509/x509_txt.c',
            'third_party/boringssl/crypto/x509/x509_v3.c',
            'third_party/boringssl/crypto/x509/x509_vfy.c',
            'third_party/boringssl/crypto/x509/x509_vpm.c',
            'third_party/boringssl/crypto/x509/x509cset.c',
            'third_party/boringssl/crypto/x509/x509name.c',
            'third_party/boringssl/crypto/x509/x509rset.c',
            'third_party/boringssl/crypto/x509/x509spki.c',
            'third_party/boringssl/crypto/x509/x509type.c',
            'third_party/boringssl/crypto/x509/x_algor.c',
            'third_party/boringssl/crypto/x509/x_all.c',
            'third_party/boringssl/crypto/x509/x_attrib.c',
            'third_party/boringssl/crypto/x509/x_crl.c',
            'third_party/boringssl/crypto/x509/x_exten.c',
            'third_party/boringssl/crypto/x509/x_info.c',
            'third_party/boringssl/crypto/x509/x_name.c',
            'third_party/boringssl/crypto/x509/x_pkey.c',
            'third_party/boringssl/crypto/x509/x_pubkey.c',
            'third_party/boringssl/crypto/x509/x_req.c',
            'third_party/boringssl/crypto/x509/x_sig.c',
            'third_party/boringssl/crypto/x509/x_spki.c',
            'third_party/boringssl/crypto/x509/x_val.c',
            'third_party/boringssl/crypto/x509/x_x509.c',
            'third_party/boringssl/crypto/x509/x_x509a.c',
            'third_party/boringssl/crypto/x509v3/pcy_cache.c',
            'third_party/boringssl/crypto/x509v3/pcy_data.c',
            'third_party/boringssl/crypto/x509v3/pcy_lib.c',
            'third_party/boringssl/crypto/x509v3/pcy_map.c',
            'third_party/boringssl/crypto/x509v3/pcy_node.c',
            'third_party/boringssl/crypto/x509v3/pcy_tree.c',
            'third_party/boringssl/crypto/x509v3/v3_akey.c',
            'third_party/boringssl/crypto/x509v3/v3_akeya.c',
            'third_party/boringssl/crypto/x509v3/v3_alt.c',
            'third_party/boringssl/crypto/x509v3/v3_bcons.c',
            'third_party/boringssl/crypto/x509v3/v3_bitst.c',
            'third_party/boringssl/crypto/x509v3/v3_conf.c',
            'third_party/boringssl/crypto/x509v3/v3_cpols.c',
            'third_party/boringssl/crypto/x509v3/v3_crld.c',
            'third_party/boringssl/crypto/x509v3/v3_enum.c',
            'third_party/boringssl/crypto/x509v3/v3_extku.c',
            'third_party/boringssl/crypto/x509v3/v3_genn.c',
            'third_party/boringssl/crypto/x509v3/v3_ia5.c',
            'third_party/boringssl/crypto/x509v3/v3_info.c',
            'third_party/boringssl/crypto/x509v3/v3_int.c',
            'third_party/boringssl/crypto/x509v3/v3_lib.c',
            'third_party/boringssl/crypto/x509v3/v3_ncons.c',
            'third_party/boringssl/crypto/x509v3/v3_pci.c',
            'third_party/boringssl/crypto/x509v3/v3_pcia.c',
            'third_party/boringssl/crypto/x509v3/v3_pcons.c',
            'third_party/boringssl/crypto/x509v3/v3_pku.c',
            'third_party/boringssl/crypto/x509v3/v3_pmaps.c',
            'third_party/boringssl/crypto/x509v3/v3_prn.c',
            'third_party/boringssl/crypto/x509v3/v3_purp.c',
            'third_party/boringssl/crypto/x509v3/v3_skey.c',
            'third_party/boringssl/crypto/x509v3/v3_sxnet.c',
            'third_party/boringssl/crypto/x509v3/v3_utl.c',
            'third_party/boringssl/ssl/custom_extensions.c',
            'third_party/boringssl/ssl/d1_both.c',
            'third_party/boringssl/ssl/d1_lib.c',
            'third_party/boringssl/ssl/d1_pkt.c',
            'third_party/boringssl/ssl/d1_srtp.c',
            'third_party/boringssl/ssl/dtls_method.c',
            'third_party/boringssl/ssl/dtls_record.c',
            'third_party/boringssl/ssl/handshake_client.c',
            'third_party/boringssl/ssl/handshake_server.c',
            'third_party/boringssl/ssl/s3_both.c',
            'third_party/boringssl/ssl/s3_enc.c',
            'third_party/boringssl/ssl/s3_lib.c',
            'third_party/boringssl/ssl/s3_pkt.c',
            'third_party/boringssl/ssl/ssl_aead_ctx.c',
            'third_party/boringssl/ssl/ssl_asn1.c',
            'third_party/boringssl/ssl/ssl_buffer.c',
            'third_party/boringssl/ssl/ssl_cert.c',
            'third_party/boringssl/ssl/ssl_cipher.c',
            'third_party/boringssl/ssl/ssl_ecdh.c',
            'third_party/boringssl/ssl/ssl_file.c',
            'third_party/boringssl/ssl/ssl_lib.c',
            'third_party/boringssl/ssl/ssl_rsa.c',
            'third_party/boringssl/ssl/ssl_session.c',
            'third_party/boringssl/ssl/ssl_stat.c',
            'third_party/boringssl/ssl/t1_enc.c',
            'third_party/boringssl/ssl/t1_lib.c',
            'third_party/boringssl/ssl/tls13_both.c',
            'third_party/boringssl/ssl/tls13_client.c',
            'third_party/boringssl/ssl/tls13_enc.c',
            'third_party/boringssl/ssl/tls13_server.c',
            'third_party/boringssl/ssl/tls_method.c',
            'third_party/boringssl/ssl/tls_record.c',
          ]
        },
      ]
    }],
    ['OS == "win"', {
      'targets': [
        {
          # IMPORTANT WINDOWS BUILD INFORMATION
          # This library does not build on Windows without modifying the Node
          # development packages that node-gyp downloads in order to build.
          # Due to https://github.com/nodejs/node/issues/4932, the headers for
          # BoringSSL conflict with the OpenSSL headers included by default
          # when including the Node headers. The remedy for this is to remove
          # the OpenSSL headers, from the downloaded Node development package,
          # which is typically located in `.node-gyp` in your home directory.
          'target_name': 'WINDOWS_BUILD_WARNING',
          'actions': [
            {
              'action_name': 'WINDOWS_BUILD_WARNING',
              'inputs': [
                'package.json'
              ],
              'outputs': [
                'ignore_this_part'
              ],
              'action': ['echo', 'IMPORTANT: Due to https://github.com/nodejs/node/issues/4932, to build this library on Windows, you must first remove <(node_root_dir)/include/node/openssl/']
            }
          ]
        },
        # Only want to compile zlib under Windows
        {
          'cflags': [
            '-std=c99',
            '-Wall',
            '-Werror'
          ],
          'target_name': 'z',
          'product_prefix': 'lib',
          'type': 'static_library',
          'dependencies': [
          ],
          'sources': [
            'third_party/zlib/adler32.c',
            'third_party/zlib/compress.c',
            'third_party/zlib/crc32.c',
            'third_party/zlib/deflate.c',
            'third_party/zlib/gzclose.c',
            'third_party/zlib/gzlib.c',
            'third_party/zlib/gzread.c',
            'third_party/zlib/gzwrite.c',
            'third_party/zlib/infback.c',
            'third_party/zlib/inffast.c',
            'third_party/zlib/inflate.c',
            'third_party/zlib/inftrees.c',
            'third_party/zlib/trees.c',
            'third_party/zlib/uncompr.c',
            'third_party/zlib/zutil.c',
          ]
        },
      ]
    }]
  ],
  'targets': [
    {
      'cflags': [
        '-std=c99',
        '-Wall',
        '-Werror'
      ],
      'target_name': 'gpr',
      'product_prefix': 'lib',
      'type': 'static_library',
      'dependencies': [
      ],
      'sources': [
        'src/core/lib/profiling/basic_timers.c',
        'src/core/lib/profiling/stap_timers.c',
        'src/core/lib/support/alloc.c',
<<<<<<< HEAD
        'src/core/lib/support/atm.c',
=======
        'src/core/lib/support/arena.c',
>>>>>>> 01deb9d7
        'src/core/lib/support/avl.c',
        'src/core/lib/support/backoff.c',
        'src/core/lib/support/cmdline.c',
        'src/core/lib/support/cpu_iphone.c',
        'src/core/lib/support/cpu_linux.c',
        'src/core/lib/support/cpu_posix.c',
        'src/core/lib/support/cpu_windows.c',
        'src/core/lib/support/env_linux.c',
        'src/core/lib/support/env_posix.c',
        'src/core/lib/support/env_windows.c',
        'src/core/lib/support/histogram.c',
        'src/core/lib/support/host_port.c',
        'src/core/lib/support/log.c',
        'src/core/lib/support/log_android.c',
        'src/core/lib/support/log_linux.c',
        'src/core/lib/support/log_posix.c',
        'src/core/lib/support/log_windows.c',
        'src/core/lib/support/mpscq.c',
        'src/core/lib/support/murmur_hash.c',
        'src/core/lib/support/stack_lockfree.c',
        'src/core/lib/support/string.c',
        'src/core/lib/support/string_posix.c',
        'src/core/lib/support/string_util_windows.c',
        'src/core/lib/support/string_windows.c',
        'src/core/lib/support/subprocess_posix.c',
        'src/core/lib/support/subprocess_windows.c',
        'src/core/lib/support/sync.c',
        'src/core/lib/support/sync_posix.c',
        'src/core/lib/support/sync_windows.c',
        'src/core/lib/support/thd.c',
        'src/core/lib/support/thd_posix.c',
        'src/core/lib/support/thd_windows.c',
        'src/core/lib/support/time.c',
        'src/core/lib/support/time_posix.c',
        'src/core/lib/support/time_precise.c',
        'src/core/lib/support/time_windows.c',
        'src/core/lib/support/tls_pthread.c',
        'src/core/lib/support/tmpfile_msys.c',
        'src/core/lib/support/tmpfile_posix.c',
        'src/core/lib/support/tmpfile_windows.c',
        'src/core/lib/support/wrap_memcpy.c',
      ],
      "conditions": [
        ['OS == "mac"', {
          'xcode_settings': {
            'MACOSX_DEPLOYMENT_TARGET': '10.9'
          }
        }]
      ]
    },
    {
      'cflags': [
        '-std=c99',
        '-Wall',
        '-Werror'
      ],
      'target_name': 'grpc',
      'product_prefix': 'lib',
      'type': 'static_library',
      'dependencies': [
        'gpr',
      ],
      'sources': [
        'src/core/lib/surface/init.c',
        'src/core/lib/channel/channel_args.c',
        'src/core/lib/channel/channel_stack.c',
        'src/core/lib/channel/channel_stack_builder.c',
        'src/core/lib/channel/compress_filter.c',
        'src/core/lib/channel/connected_channel.c',
        'src/core/lib/channel/deadline_filter.c',
        'src/core/lib/channel/handshaker.c',
        'src/core/lib/channel/handshaker_factory.c',
        'src/core/lib/channel/handshaker_registry.c',
        'src/core/lib/channel/http_client_filter.c',
        'src/core/lib/channel/http_server_filter.c',
        'src/core/lib/channel/message_size_filter.c',
        'src/core/lib/compression/compression.c',
        'src/core/lib/compression/message_compress.c',
        'src/core/lib/debug/trace.c',
        'src/core/lib/http/format_request.c',
        'src/core/lib/http/httpcli.c',
        'src/core/lib/http/parser.c',
        'src/core/lib/iomgr/closure.c',
        'src/core/lib/iomgr/combiner.c',
        'src/core/lib/iomgr/endpoint.c',
        'src/core/lib/iomgr/endpoint_pair_posix.c',
        'src/core/lib/iomgr/endpoint_pair_uv.c',
        'src/core/lib/iomgr/endpoint_pair_windows.c',
        'src/core/lib/iomgr/error.c',
        'src/core/lib/iomgr/ev_epoll_linux.c',
        'src/core/lib/iomgr/ev_poll_posix.c',
        'src/core/lib/iomgr/ev_posix.c',
        'src/core/lib/iomgr/exec_ctx.c',
        'src/core/lib/iomgr/executor.c',
        'src/core/lib/iomgr/iocp_windows.c',
        'src/core/lib/iomgr/iomgr.c',
        'src/core/lib/iomgr/iomgr_posix.c',
        'src/core/lib/iomgr/iomgr_uv.c',
        'src/core/lib/iomgr/iomgr_windows.c',
        'src/core/lib/iomgr/load_file.c',
        'src/core/lib/iomgr/network_status_tracker.c',
        'src/core/lib/iomgr/polling_entity.c',
        'src/core/lib/iomgr/pollset_set_uv.c',
        'src/core/lib/iomgr/pollset_set_windows.c',
        'src/core/lib/iomgr/pollset_uv.c',
        'src/core/lib/iomgr/pollset_windows.c',
        'src/core/lib/iomgr/resolve_address_posix.c',
        'src/core/lib/iomgr/resolve_address_uv.c',
        'src/core/lib/iomgr/resolve_address_windows.c',
        'src/core/lib/iomgr/resource_quota.c',
        'src/core/lib/iomgr/sockaddr_utils.c',
        'src/core/lib/iomgr/socket_mutator.c',
        'src/core/lib/iomgr/socket_utils_common_posix.c',
        'src/core/lib/iomgr/socket_utils_linux.c',
        'src/core/lib/iomgr/socket_utils_posix.c',
        'src/core/lib/iomgr/socket_utils_uv.c',
        'src/core/lib/iomgr/socket_utils_windows.c',
        'src/core/lib/iomgr/socket_windows.c',
        'src/core/lib/iomgr/tcp_client_posix.c',
        'src/core/lib/iomgr/tcp_client_uv.c',
        'src/core/lib/iomgr/tcp_client_windows.c',
        'src/core/lib/iomgr/tcp_posix.c',
        'src/core/lib/iomgr/tcp_server_posix.c',
        'src/core/lib/iomgr/tcp_server_uv.c',
        'src/core/lib/iomgr/tcp_server_windows.c',
        'src/core/lib/iomgr/tcp_uv.c',
        'src/core/lib/iomgr/tcp_windows.c',
        'src/core/lib/iomgr/time_averaged_stats.c',
        'src/core/lib/iomgr/timer_generic.c',
        'src/core/lib/iomgr/timer_heap.c',
        'src/core/lib/iomgr/timer_uv.c',
        'src/core/lib/iomgr/udp_server.c',
        'src/core/lib/iomgr/unix_sockets_posix.c',
        'src/core/lib/iomgr/unix_sockets_posix_noop.c',
        'src/core/lib/iomgr/wakeup_fd_cv.c',
        'src/core/lib/iomgr/wakeup_fd_eventfd.c',
        'src/core/lib/iomgr/wakeup_fd_nospecial.c',
        'src/core/lib/iomgr/wakeup_fd_pipe.c',
        'src/core/lib/iomgr/wakeup_fd_posix.c',
        'src/core/lib/iomgr/workqueue_uv.c',
        'src/core/lib/iomgr/workqueue_windows.c',
        'src/core/lib/json/json.c',
        'src/core/lib/json/json_reader.c',
        'src/core/lib/json/json_string.c',
        'src/core/lib/json/json_writer.c',
        'src/core/lib/slice/percent_encoding.c',
        'src/core/lib/slice/slice.c',
        'src/core/lib/slice/slice_buffer.c',
        'src/core/lib/slice/slice_hash_table.c',
        'src/core/lib/slice/slice_intern.c',
        'src/core/lib/slice/slice_string_helpers.c',
        'src/core/lib/surface/alarm.c',
        'src/core/lib/surface/api_trace.c',
        'src/core/lib/surface/byte_buffer.c',
        'src/core/lib/surface/byte_buffer_reader.c',
        'src/core/lib/surface/call.c',
        'src/core/lib/surface/call_details.c',
        'src/core/lib/surface/call_log_batch.c',
        'src/core/lib/surface/channel.c',
        'src/core/lib/surface/channel_init.c',
        'src/core/lib/surface/channel_ping.c',
        'src/core/lib/surface/channel_stack_type.c',
        'src/core/lib/surface/completion_queue.c',
        'src/core/lib/surface/event_string.c',
        'src/core/lib/surface/lame_client.c',
        'src/core/lib/surface/metadata_array.c',
        'src/core/lib/surface/server.c',
        'src/core/lib/surface/validate_metadata.c',
        'src/core/lib/surface/version.c',
        'src/core/lib/transport/bdp_estimator.c',
        'src/core/lib/transport/byte_stream.c',
        'src/core/lib/transport/connectivity_state.c',
        'src/core/lib/transport/error_utils.c',
        'src/core/lib/transport/metadata.c',
        'src/core/lib/transport/metadata_batch.c',
        'src/core/lib/transport/pid_controller.c',
        'src/core/lib/transport/service_config.c',
        'src/core/lib/transport/static_metadata.c',
        'src/core/lib/transport/status_conversion.c',
        'src/core/lib/transport/timeout_encoding.c',
        'src/core/lib/transport/transport.c',
        'src/core/lib/transport/transport_op_string.c',
        'src/core/ext/transport/chttp2/server/secure/server_secure_chttp2.c',
        'src/core/ext/transport/chttp2/transport/bin_decoder.c',
        'src/core/ext/transport/chttp2/transport/bin_encoder.c',
        'src/core/ext/transport/chttp2/transport/chttp2_plugin.c',
        'src/core/ext/transport/chttp2/transport/chttp2_transport.c',
        'src/core/ext/transport/chttp2/transport/frame_data.c',
        'src/core/ext/transport/chttp2/transport/frame_goaway.c',
        'src/core/ext/transport/chttp2/transport/frame_ping.c',
        'src/core/ext/transport/chttp2/transport/frame_rst_stream.c',
        'src/core/ext/transport/chttp2/transport/frame_settings.c',
        'src/core/ext/transport/chttp2/transport/frame_window_update.c',
        'src/core/ext/transport/chttp2/transport/hpack_encoder.c',
        'src/core/ext/transport/chttp2/transport/hpack_parser.c',
        'src/core/ext/transport/chttp2/transport/hpack_table.c',
        'src/core/ext/transport/chttp2/transport/huffsyms.c',
        'src/core/ext/transport/chttp2/transport/incoming_metadata.c',
        'src/core/ext/transport/chttp2/transport/parsing.c',
        'src/core/ext/transport/chttp2/transport/stream_lists.c',
        'src/core/ext/transport/chttp2/transport/stream_map.c',
        'src/core/ext/transport/chttp2/transport/varint.c',
        'src/core/ext/transport/chttp2/transport/writing.c',
        'src/core/ext/transport/chttp2/alpn/alpn.c',
        'src/core/lib/http/httpcli_security_connector.c',
        'src/core/lib/security/context/security_context.c',
        'src/core/lib/security/credentials/composite/composite_credentials.c',
        'src/core/lib/security/credentials/credentials.c',
        'src/core/lib/security/credentials/credentials_metadata.c',
        'src/core/lib/security/credentials/fake/fake_credentials.c',
        'src/core/lib/security/credentials/google_default/credentials_generic.c',
        'src/core/lib/security/credentials/google_default/google_default_credentials.c',
        'src/core/lib/security/credentials/iam/iam_credentials.c',
        'src/core/lib/security/credentials/jwt/json_token.c',
        'src/core/lib/security/credentials/jwt/jwt_credentials.c',
        'src/core/lib/security/credentials/jwt/jwt_verifier.c',
        'src/core/lib/security/credentials/oauth2/oauth2_credentials.c',
        'src/core/lib/security/credentials/plugin/plugin_credentials.c',
        'src/core/lib/security/credentials/ssl/ssl_credentials.c',
        'src/core/lib/security/transport/client_auth_filter.c',
        'src/core/lib/security/transport/lb_targets_info.c',
        'src/core/lib/security/transport/secure_endpoint.c',
        'src/core/lib/security/transport/security_connector.c',
        'src/core/lib/security/transport/security_handshaker.c',
        'src/core/lib/security/transport/server_auth_filter.c',
        'src/core/lib/security/transport/tsi_error.c',
        'src/core/lib/security/util/b64.c',
        'src/core/lib/security/util/json_util.c',
        'src/core/lib/surface/init_secure.c',
        'src/core/lib/tsi/fake_transport_security.c',
        'src/core/lib/tsi/ssl_transport_security.c',
        'src/core/lib/tsi/transport_security.c',
        'src/core/ext/transport/chttp2/server/chttp2_server.c',
        'src/core/ext/transport/chttp2/client/secure/secure_channel_create.c',
        'src/core/ext/client_channel/channel_connectivity.c',
        'src/core/ext/client_channel/client_channel.c',
        'src/core/ext/client_channel/client_channel_factory.c',
        'src/core/ext/client_channel/client_channel_plugin.c',
        'src/core/ext/client_channel/connector.c',
        'src/core/ext/client_channel/default_initial_connect_string.c',
        'src/core/ext/client_channel/http_connect_handshaker.c',
        'src/core/ext/client_channel/http_proxy.c',
        'src/core/ext/client_channel/initial_connect_string.c',
        'src/core/ext/client_channel/lb_policy.c',
        'src/core/ext/client_channel/lb_policy_factory.c',
        'src/core/ext/client_channel/lb_policy_registry.c',
        'src/core/ext/client_channel/parse_address.c',
        'src/core/ext/client_channel/proxy_mapper.c',
        'src/core/ext/client_channel/proxy_mapper_registry.c',
        'src/core/ext/client_channel/resolver.c',
        'src/core/ext/client_channel/resolver_factory.c',
        'src/core/ext/client_channel/resolver_registry.c',
        'src/core/ext/client_channel/retry_throttle.c',
        'src/core/ext/client_channel/subchannel.c',
        'src/core/ext/client_channel/subchannel_index.c',
        'src/core/ext/client_channel/uri_parser.c',
        'src/core/ext/transport/chttp2/client/chttp2_connector.c',
        'src/core/ext/transport/chttp2/server/insecure/server_chttp2.c',
        'src/core/ext/transport/chttp2/server/insecure/server_chttp2_posix.c',
        'src/core/ext/transport/chttp2/client/insecure/channel_create.c',
        'src/core/ext/transport/chttp2/client/insecure/channel_create_posix.c',
        'src/core/ext/lb_policy/grpclb/grpclb.c',
        'src/core/ext/lb_policy/grpclb/grpclb_channel_secure.c',
        'src/core/ext/lb_policy/grpclb/load_balancer_api.c',
        'src/core/ext/lb_policy/grpclb/proto/grpc/lb/v1/load_balancer.pb.c',
        'third_party/nanopb/pb_common.c',
        'third_party/nanopb/pb_decode.c',
        'third_party/nanopb/pb_encode.c',
        'src/core/ext/lb_policy/pick_first/pick_first.c',
        'src/core/ext/lb_policy/round_robin/round_robin.c',
        'src/core/ext/resolver/dns/native/dns_resolver.c',
        'src/core/ext/resolver/sockaddr/sockaddr_resolver.c',
        'src/core/ext/load_reporting/load_reporting.c',
        'src/core/ext/load_reporting/load_reporting_filter.c',
        'src/core/ext/census/base_resources.c',
        'src/core/ext/census/context.c',
        'src/core/ext/census/gen/census.pb.c',
        'src/core/ext/census/gen/trace_context.pb.c',
        'src/core/ext/census/grpc_context.c',
        'src/core/ext/census/grpc_filter.c',
        'src/core/ext/census/grpc_plugin.c',
        'src/core/ext/census/initialize.c',
        'src/core/ext/census/mlog.c',
        'src/core/ext/census/operation.c',
        'src/core/ext/census/placeholders.c',
        'src/core/ext/census/resource.c',
        'src/core/ext/census/trace_context.c',
        'src/core/ext/census/tracing.c',
        'src/core/plugin_registry/grpc_plugin_registry.c',
      ],
      "conditions": [
        ['OS == "mac"', {
          'xcode_settings': {
            'MACOSX_DEPLOYMENT_TARGET': '10.9'
          }
        }]
      ]
    },
    {
      'include_dirs': [
        "<!(node -e \"require('nan')\")"
      ],
      'cflags': [
        '-std=c++11',
        '-Wall',
        '-pthread',
        '-g',
        '-zdefs',
        '-Werror',
        '-Wno-error=deprecated-declarations'
      ],
      'ldflags': [
        '-g'
      ],
      "conditions": [
        ['OS=="win" or runtime=="electron"', {
          'dependencies': [
            "boringssl",
          ]
        }],
        ['OS=="mac"', {
          'xcode_settings': {
            'MACOSX_DEPLOYMENT_TARGET': '10.9',
            'OTHER_CFLAGS': [
              '-stdlib=libc++',
              '-std=c++11'
            ]
          }
        }],
        ['OS=="win"', {
          'dependencies': [
            "z",
          ]
        }],
        ['OS=="linux"', {
          'ldflags': [
            '-Wl,-wrap,memcpy'
          ]
        }]
      ],
      "target_name": "grpc_node",
      "sources": [
        "src/node/ext/byte_buffer.cc",
        "src/node/ext/call.cc",
        "src/node/ext/call_credentials.cc",
        "src/node/ext/channel.cc",
        "src/node/ext/channel_credentials.cc",
        "src/node/ext/completion_queue_threadpool.cc",
        "src/node/ext/completion_queue_uv.cc",
        "src/node/ext/node_grpc.cc",
        "src/node/ext/server.cc",
        "src/node/ext/server_credentials.cc",
        "src/node/ext/server_generic.cc",
        "src/node/ext/server_uv.cc",
        "src/node/ext/slice.cc",
        "src/node/ext/timeval.cc",
      ],
      "dependencies": [
        "grpc",
        "gpr",
      ]
    },
    {
      "target_name": "action_after_build",
      "type": "none",
      "dependencies": [ "<(module_name)" ],
      "copies": [
        {
          "files": [ "<(PRODUCT_DIR)/<(module_name).node"],
          "destination": "<(module_path)"
        }
      ]
    }
  ]
}<|MERGE_RESOLUTION|>--- conflicted
+++ resolved
@@ -544,11 +544,8 @@
         'src/core/lib/profiling/basic_timers.c',
         'src/core/lib/profiling/stap_timers.c',
         'src/core/lib/support/alloc.c',
-<<<<<<< HEAD
+        'src/core/lib/support/arena.c',
         'src/core/lib/support/atm.c',
-=======
-        'src/core/lib/support/arena.c',
->>>>>>> 01deb9d7
         'src/core/lib/support/avl.c',
         'src/core/lib/support/backoff.c',
         'src/core/lib/support/cmdline.c',
