#region Copyright notice and license

// Copyright 2015, Google Inc.
// All rights reserved.
//
// Redistribution and use in source and binary forms, with or without
// modification, are permitted provided that the following conditions are
// met:
//
//     * Redistributions of source code must retain the above copyright
// notice, this list of conditions and the following disclaimer.
//     * Redistributions in binary form must reproduce the above
// copyright notice, this list of conditions and the following disclaimer
// in the documentation and/or other materials provided with the
// distribution.
//     * Neither the name of Google Inc. nor the names of its
// contributors may be used to endorse or promote products derived from
// this software without specific prior written permission.
//
// THIS SOFTWARE IS PROVIDED BY THE COPYRIGHT HOLDERS AND CONTRIBUTORS
// "AS IS" AND ANY EXPRESS OR IMPLIED WARRANTIES, INCLUDING, BUT NOT
// LIMITED TO, THE IMPLIED WARRANTIES OF MERCHANTABILITY AND FITNESS FOR
// A PARTICULAR PURPOSE ARE DISCLAIMED. IN NO EVENT SHALL THE COPYRIGHT
// OWNER OR CONTRIBUTORS BE LIABLE FOR ANY DIRECT, INDIRECT, INCIDENTAL,
// SPECIAL, EXEMPLARY, OR CONSEQUENTIAL DAMAGES (INCLUDING, BUT NOT
// LIMITED TO, PROCUREMENT OF SUBSTITUTE GOODS OR SERVICES; LOSS OF USE,
// DATA, OR PROFITS; OR BUSINESS INTERRUPTION) HOWEVER CAUSED AND ON ANY
// THEORY OF LIABILITY, WHETHER IN CONTRACT, STRICT LIABILITY, OR TORT
// (INCLUDING NEGLIGENCE OR OTHERWISE) ARISING IN ANY WAY OUT OF THE USE
// OF THIS SOFTWARE, EVEN IF ADVISED OF THE POSSIBILITY OF SUCH DAMAGE.

#endregion

using System;
using System.Collections.Generic;
using System.Threading.Tasks;

using Grpc.Core.Internal;
using NUnit.Framework;

namespace Grpc.Core.Internal.Tests
{
    /// <summary>
    /// Uses fake native call to test interaction of <c>AsyncCall</c> wrapping code with C core in different situations.
    /// </summary>
    public class AsyncCallTest
    {
        Channel channel;
        FakeNativeCall fakeCall;
        AsyncCall<string, string> asyncCall;

        [SetUp]
        public void Init()
        {
            channel = new Channel("localhost", ChannelCredentials.Insecure);

            fakeCall = new FakeNativeCall();

            var callDetails = new CallInvocationDetails<string, string>(channel, "someMethod", null, Marshallers.StringMarshaller, Marshallers.StringMarshaller, new CallOptions());
            asyncCall = new AsyncCall<string, string>(callDetails, fakeCall);
        }

        [TearDown]
        public void Cleanup()
        {
            channel.ShutdownAsync().Wait();
        }

        [Test]
        public void AsyncUnary_CanBeStartedOnlyOnce()
        {
            asyncCall.UnaryCallAsync("request1");
            Assert.Throws(typeof(InvalidOperationException),
                () => asyncCall.UnaryCallAsync("abc"));
        }

        [Test]
        public void AsyncUnary_StreamingOperationsNotAllowed()
        {
            asyncCall.UnaryCallAsync("request1");
            Assert.ThrowsAsync(typeof(InvalidOperationException),
                async () => await asyncCall.ReadMessageAsync());
            Assert.Throws(typeof(InvalidOperationException),
                () => asyncCall.SendMessageAsync("abc", new WriteFlags()));
        }

        [Test]
        public void AsyncUnary_Success()
        {
            var resultTask = asyncCall.UnaryCallAsync("request1");
            fakeCall.UnaryResponseClientHandler(true,
                new ClientSideStatus(Status.DefaultSuccess, new Metadata()),
                CreateResponsePayload(),
                new Metadata());

            AssertUnaryResponseSuccess(asyncCall, fakeCall, resultTask);
        }

        [Test]
        public void AsyncUnary_NonSuccessStatusCode()
        {
            var resultTask = asyncCall.UnaryCallAsync("request1");
            fakeCall.UnaryResponseClientHandler(true,
                CreateClientSideStatus(StatusCode.InvalidArgument),
                null,
                new Metadata());

            AssertUnaryResponseError(asyncCall, fakeCall, resultTask, StatusCode.InvalidArgument);
        }

        [Test]
        public void AsyncUnary_NullResponsePayload()
        {
            var resultTask = asyncCall.UnaryCallAsync("request1");
            fakeCall.UnaryResponseClientHandler(true,
                new ClientSideStatus(Status.DefaultSuccess, new Metadata()),
                null,
                new Metadata());

            // failure to deserialize will result in InvalidArgument status.
            AssertUnaryResponseError(asyncCall, fakeCall, resultTask, StatusCode.Internal);
        }

        [Test]
        public void ClientStreaming_StreamingReadNotAllowed()
        {
            asyncCall.ClientStreamingCallAsync();
            Assert.ThrowsAsync(typeof(InvalidOperationException),
                async () => await asyncCall.ReadMessageAsync());
        }

        [Test]
        public void ClientStreaming_NoRequest_Success()
        {
            var resultTask = asyncCall.ClientStreamingCallAsync();
            fakeCall.UnaryResponseClientHandler(true,
                new ClientSideStatus(Status.DefaultSuccess, new Metadata()),
                CreateResponsePayload(),
                new Metadata());

            AssertUnaryResponseSuccess(asyncCall, fakeCall, resultTask);
        }

        [Test]
        public void ClientStreaming_NoRequest_NonSuccessStatusCode()
        {
            var resultTask = asyncCall.ClientStreamingCallAsync();
            fakeCall.UnaryResponseClientHandler(true,
                CreateClientSideStatus(StatusCode.InvalidArgument),
                null,
                new Metadata());

            AssertUnaryResponseError(asyncCall, fakeCall, resultTask, StatusCode.InvalidArgument);
        }

        [Test]
        public void ClientStreaming_MoreRequests_Success()
        {
            var resultTask = asyncCall.ClientStreamingCallAsync();
            var requestStream = new ClientRequestStream<string, string>(asyncCall);

            var writeTask = requestStream.WriteAsync("request1");
            fakeCall.SendCompletionHandler(true);
            writeTask.Wait();

            var writeTask2 = requestStream.WriteAsync("request2");
            fakeCall.SendCompletionHandler(true);
            writeTask2.Wait();

            var completeTask = requestStream.CompleteAsync();
            fakeCall.SendCompletionHandler(true);
            completeTask.Wait();

            fakeCall.UnaryResponseClientHandler(true,
                new ClientSideStatus(Status.DefaultSuccess, new Metadata()),
                CreateResponsePayload(),
                new Metadata());

            AssertUnaryResponseSuccess(asyncCall, fakeCall, resultTask);
        }

        [Test]
        public void ClientStreaming_WriteCompletionFailure()
        {
            var resultTask = asyncCall.ClientStreamingCallAsync();
            var requestStream = new ClientRequestStream<string, string>(asyncCall);

            var writeTask = requestStream.WriteAsync("request1");
            fakeCall.SendCompletionHandler(false);
            // TODO: maybe IOException or waiting for RPCException is more appropriate here.
            Assert.ThrowsAsync(typeof(InvalidOperationException), async () => await writeTask);

            fakeCall.UnaryResponseClientHandler(true,
                CreateClientSideStatus(StatusCode.Internal),
                null,
                new Metadata());

            AssertUnaryResponseError(asyncCall, fakeCall, resultTask, StatusCode.Internal);
        }

        [Test]
        public void ClientStreaming_WriteAfterReceivingStatusThrowsRpcException()
        {
            var resultTask = asyncCall.ClientStreamingCallAsync();
            var requestStream = new ClientRequestStream<string, string>(asyncCall);

            fakeCall.UnaryResponseClientHandler(true,
                new ClientSideStatus(Status.DefaultSuccess, new Metadata()),
                CreateResponsePayload(),
                new Metadata());

            AssertUnaryResponseSuccess(asyncCall, fakeCall, resultTask);
<<<<<<< HEAD

            var writeTask = requestStream.WriteAsync("request1");
            var ex = Assert.ThrowsAsync<RpcException>(async () => await writeTask);
=======
            var ex = Assert.Throws<RpcException>(() => requestStream.WriteAsync("request1"));
>>>>>>> 39650266
            Assert.AreEqual(Status.DefaultSuccess, ex.Status);
        }

        [Test]
        public void ClientStreaming_WriteAfterReceivingStatusThrowsRpcException2()
        {
            var resultTask = asyncCall.ClientStreamingCallAsync();
            var requestStream = new ClientRequestStream<string, string>(asyncCall);

            fakeCall.UnaryResponseClientHandler(true,
                new ClientSideStatus(new Status(StatusCode.OutOfRange, ""), new Metadata()),
<<<<<<< HEAD
                null,
                new Metadata());

            AssertUnaryResponseError(asyncCall, fakeCall, resultTask, StatusCode.OutOfRange);

            var writeTask = requestStream.WriteAsync("request1");
            var ex = Assert.ThrowsAsync<RpcException>(async () => await writeTask);
=======
                CreateResponsePayload(),
                new Metadata());

            AssertUnaryResponseError(asyncCall, fakeCall, resultTask, StatusCode.OutOfRange);
            var ex = Assert.Throws<RpcException>(() => requestStream.WriteAsync("request1"));
>>>>>>> 39650266
            Assert.AreEqual(StatusCode.OutOfRange, ex.Status.StatusCode);
        }

        [Test]
        public void ClientStreaming_WriteAfterCompleteThrowsInvalidOperationException()
        {
            var resultTask = asyncCall.ClientStreamingCallAsync();
            var requestStream = new ClientRequestStream<string, string>(asyncCall);

            requestStream.CompleteAsync();

            Assert.Throws(typeof(InvalidOperationException), () => requestStream.WriteAsync("request1"));

            fakeCall.SendCompletionHandler(true);

            fakeCall.UnaryResponseClientHandler(true,
                new ClientSideStatus(Status.DefaultSuccess, new Metadata()),
                CreateResponsePayload(),
                new Metadata());

            AssertUnaryResponseSuccess(asyncCall, fakeCall, resultTask);
        }

        [Test]
        public void ClientStreaming_CompleteAfterReceivingStatusSucceeds()
        {
            var resultTask = asyncCall.ClientStreamingCallAsync();
            var requestStream = new ClientRequestStream<string, string>(asyncCall);

            fakeCall.UnaryResponseClientHandler(true,
                new ClientSideStatus(Status.DefaultSuccess, new Metadata()),
                CreateResponsePayload(),
                new Metadata());

            AssertUnaryResponseSuccess(asyncCall, fakeCall, resultTask);
            Assert.DoesNotThrowAsync(async () => await requestStream.CompleteAsync());
        }

        [Test]
<<<<<<< HEAD
        public void ClientStreaming_WriteAfterCancellationRequestThrowsTaskCanceledException()
=======
        public void ClientStreaming_WriteAfterCancellationRequestThrowsOperationCancelledException()
>>>>>>> 39650266
        {
            var resultTask = asyncCall.ClientStreamingCallAsync();
            var requestStream = new ClientRequestStream<string, string>(asyncCall);

            asyncCall.Cancel();
            Assert.IsTrue(fakeCall.IsCancelled);

            var writeTask = requestStream.WriteAsync("request1");
            Assert.ThrowsAsync(typeof(TaskCanceledException), async () => await writeTask);

            fakeCall.UnaryResponseClientHandler(true,
                CreateClientSideStatus(StatusCode.Cancelled),
                null,
                new Metadata());

            AssertUnaryResponseError(asyncCall, fakeCall, resultTask, StatusCode.Cancelled);
        }

        [Test]
        public void ServerStreaming_StreamingSendNotAllowed()
        {
            asyncCall.StartServerStreamingCall("request1");
            Assert.Throws(typeof(InvalidOperationException),
                () => asyncCall.SendMessageAsync("abc", new WriteFlags()));
        }

        [Test]
        public void ServerStreaming_NoResponse_Success1()
        {
            asyncCall.StartServerStreamingCall("request1");
            var responseStream = new ClientResponseStream<string, string>(asyncCall);
            var readTask = responseStream.MoveNext();

            fakeCall.ReceivedResponseHeadersHandler(true, new Metadata());
            Assert.AreEqual(0, asyncCall.ResponseHeadersAsync.Result.Count);

            fakeCall.ReceivedMessageHandler(true, null);
            fakeCall.ReceivedStatusOnClientHandler(true, new ClientSideStatus(Status.DefaultSuccess, new Metadata()));

            AssertStreamingResponseSuccess(asyncCall, fakeCall, readTask);
        }

        [Test]
        public void ServerStreaming_NoResponse_Success2()
        {
            asyncCall.StartServerStreamingCall("request1");
            var responseStream = new ClientResponseStream<string, string>(asyncCall);
            var readTask = responseStream.MoveNext();

            // try alternative order of completions
            fakeCall.ReceivedStatusOnClientHandler(true, new ClientSideStatus(Status.DefaultSuccess, new Metadata()));
            fakeCall.ReceivedMessageHandler(true, null);

            AssertStreamingResponseSuccess(asyncCall, fakeCall, readTask);
        }

        [Test]
        public void ServerStreaming_NoResponse_ReadFailure()
        {
            asyncCall.StartServerStreamingCall("request1");
            var responseStream = new ClientResponseStream<string, string>(asyncCall);
            var readTask = responseStream.MoveNext();

            fakeCall.ReceivedMessageHandler(false, null);  // after a failed read, we rely on C core to deliver appropriate status code.
            fakeCall.ReceivedStatusOnClientHandler(true, CreateClientSideStatus(StatusCode.Internal));

            AssertStreamingResponseError(asyncCall, fakeCall, readTask, StatusCode.Internal);
        }

        [Test]
        public void ServerStreaming_MoreResponses_Success()
        {
            asyncCall.StartServerStreamingCall("request1");
            var responseStream = new ClientResponseStream<string, string>(asyncCall);

            var readTask1 = responseStream.MoveNext();
            fakeCall.ReceivedMessageHandler(true, CreateResponsePayload());
            Assert.IsTrue(readTask1.Result);
            Assert.AreEqual("response1", responseStream.Current);

            var readTask2 = responseStream.MoveNext();
            fakeCall.ReceivedMessageHandler(true, CreateResponsePayload());
            Assert.IsTrue(readTask2.Result);
            Assert.AreEqual("response1", responseStream.Current);

            var readTask3 = responseStream.MoveNext();
            fakeCall.ReceivedStatusOnClientHandler(true, new ClientSideStatus(Status.DefaultSuccess, new Metadata()));
            fakeCall.ReceivedMessageHandler(true, null);

            AssertStreamingResponseSuccess(asyncCall, fakeCall, readTask3);
        }

        [Test]
        public void DuplexStreaming_NoRequestNoResponse_Success()
        {
            asyncCall.StartDuplexStreamingCall();
            var requestStream = new ClientRequestStream<string, string>(asyncCall);
            var responseStream = new ClientResponseStream<string, string>(asyncCall);

            var writeTask1 = requestStream.CompleteAsync();
            fakeCall.SendCompletionHandler(true);
            Assert.DoesNotThrowAsync(async () => await writeTask1);

            var readTask = responseStream.MoveNext();
            fakeCall.ReceivedMessageHandler(true, null);
            fakeCall.ReceivedStatusOnClientHandler(true, new ClientSideStatus(Status.DefaultSuccess, new Metadata()));

            AssertStreamingResponseSuccess(asyncCall, fakeCall, readTask);
        }

        [Test]
        public void DuplexStreaming_WriteAfterReceivingStatusThrowsRpcException()
        {
            asyncCall.StartDuplexStreamingCall();
            var requestStream = new ClientRequestStream<string, string>(asyncCall);
            var responseStream = new ClientResponseStream<string, string>(asyncCall);

            var readTask = responseStream.MoveNext();
            fakeCall.ReceivedMessageHandler(true, null);
            fakeCall.ReceivedStatusOnClientHandler(true, new ClientSideStatus(Status.DefaultSuccess, new Metadata()));

            AssertStreamingResponseSuccess(asyncCall, fakeCall, readTask);

<<<<<<< HEAD
            var writeTask = requestStream.WriteAsync("request1");
            var ex = Assert.ThrowsAsync<RpcException>(async () => await writeTask);
=======
            var ex = Assert.ThrowsAsync<RpcException>(async () => await requestStream.WriteAsync("request1"));
>>>>>>> 39650266
            Assert.AreEqual(Status.DefaultSuccess, ex.Status);
        }

        [Test]
        public void DuplexStreaming_CompleteAfterReceivingStatusSuceeds()
        {
            asyncCall.StartDuplexStreamingCall();
            var requestStream = new ClientRequestStream<string, string>(asyncCall);
            var responseStream = new ClientResponseStream<string, string>(asyncCall);

            var readTask = responseStream.MoveNext();
            fakeCall.ReceivedMessageHandler(true, null);
            fakeCall.ReceivedStatusOnClientHandler(true, new ClientSideStatus(Status.DefaultSuccess, new Metadata()));

            AssertStreamingResponseSuccess(asyncCall, fakeCall, readTask);

            Assert.DoesNotThrowAsync(async () => await requestStream.CompleteAsync());
        }

        [Test]
<<<<<<< HEAD
        public void DuplexStreaming_WriteAfterCancellationRequestThrowsTaskCanceledException()
=======
        public void DuplexStreaming_WriteAfterCancellationRequestThrowsOperationCancelledException()
>>>>>>> 39650266
        {
            asyncCall.StartDuplexStreamingCall();
            var requestStream = new ClientRequestStream<string, string>(asyncCall);
            var responseStream = new ClientResponseStream<string, string>(asyncCall);

            asyncCall.Cancel();
            Assert.IsTrue(fakeCall.IsCancelled);

            var writeTask = requestStream.WriteAsync("request1");
            Assert.ThrowsAsync(typeof(TaskCanceledException), async () => await writeTask);

            var readTask = responseStream.MoveNext();
            fakeCall.ReceivedMessageHandler(true, null);
            fakeCall.ReceivedStatusOnClientHandler(true, CreateClientSideStatus(StatusCode.Cancelled));

            AssertStreamingResponseError(asyncCall, fakeCall, readTask, StatusCode.Cancelled);
        }

        [Test]
        public void DuplexStreaming_ReadAfterCancellationRequestCanSucceed()
        {
            asyncCall.StartDuplexStreamingCall();
            var responseStream = new ClientResponseStream<string, string>(asyncCall);

            asyncCall.Cancel();
            Assert.IsTrue(fakeCall.IsCancelled);

            var readTask1 = responseStream.MoveNext();
            fakeCall.ReceivedMessageHandler(true, CreateResponsePayload());
            Assert.IsTrue(readTask1.Result);
            Assert.AreEqual("response1", responseStream.Current);

            var readTask2 = responseStream.MoveNext();
            fakeCall.ReceivedMessageHandler(true, null);
            fakeCall.ReceivedStatusOnClientHandler(true, CreateClientSideStatus(StatusCode.Cancelled));

            AssertStreamingResponseError(asyncCall, fakeCall, readTask2, StatusCode.Cancelled);
        }

        [Test]
        public void DuplexStreaming_ReadStartedBeforeCancellationRequestCanSucceed()
        {
            asyncCall.StartDuplexStreamingCall();
            var responseStream = new ClientResponseStream<string, string>(asyncCall);

            var readTask1 = responseStream.MoveNext();  // initiate the read before cancel request
            asyncCall.Cancel();
            Assert.IsTrue(fakeCall.IsCancelled);

            fakeCall.ReceivedMessageHandler(true, CreateResponsePayload());
            Assert.IsTrue(readTask1.Result);
            Assert.AreEqual("response1", responseStream.Current);

            var readTask2 = responseStream.MoveNext();
            fakeCall.ReceivedMessageHandler(true, null);
            fakeCall.ReceivedStatusOnClientHandler(true, CreateClientSideStatus(StatusCode.Cancelled));

            AssertStreamingResponseError(asyncCall, fakeCall, readTask2, StatusCode.Cancelled);
        }

        ClientSideStatus CreateClientSideStatus(StatusCode statusCode)
        {
            return new ClientSideStatus(new Status(statusCode, ""), new Metadata());
        }

        byte[] CreateResponsePayload()
        {
            return Marshallers.StringMarshaller.Serializer("response1");
        }

        static void AssertUnaryResponseSuccess(AsyncCall<string, string> asyncCall, FakeNativeCall fakeCall, Task<string> resultTask)
        {
            Assert.IsTrue(resultTask.IsCompleted);
            Assert.IsTrue(fakeCall.IsDisposed);

            Assert.AreEqual(Status.DefaultSuccess, asyncCall.GetStatus());
            Assert.AreEqual(0, asyncCall.ResponseHeadersAsync.Result.Count);
            Assert.AreEqual(0, asyncCall.GetTrailers().Count);
            Assert.AreEqual("response1", resultTask.Result);
        }

        static void AssertStreamingResponseSuccess(AsyncCall<string, string> asyncCall, FakeNativeCall fakeCall, Task<bool> moveNextTask)
        {
            Assert.IsTrue(moveNextTask.IsCompleted);
            Assert.IsTrue(fakeCall.IsDisposed);

            Assert.IsFalse(moveNextTask.Result);
            Assert.AreEqual(Status.DefaultSuccess, asyncCall.GetStatus());
            Assert.AreEqual(0, asyncCall.GetTrailers().Count);
        }

        static void AssertUnaryResponseError(AsyncCall<string, string> asyncCall, FakeNativeCall fakeCall, Task<string> resultTask, StatusCode expectedStatusCode)
        {
            Assert.IsTrue(resultTask.IsCompleted);
            Assert.IsTrue(fakeCall.IsDisposed);

            Assert.AreEqual(expectedStatusCode, asyncCall.GetStatus().StatusCode);
            var ex = Assert.ThrowsAsync<RpcException>(async () => await resultTask);
            Assert.AreEqual(expectedStatusCode, ex.Status.StatusCode);
            Assert.AreEqual(0, asyncCall.ResponseHeadersAsync.Result.Count);
            Assert.AreEqual(0, asyncCall.GetTrailers().Count);
        }

        static void AssertStreamingResponseError(AsyncCall<string, string> asyncCall, FakeNativeCall fakeCall, Task<bool> moveNextTask, StatusCode expectedStatusCode)
        {
            Assert.IsTrue(moveNextTask.IsCompleted);
            Assert.IsTrue(fakeCall.IsDisposed);

            var ex = Assert.ThrowsAsync<RpcException>(async () => await moveNextTask);
            Assert.AreEqual(expectedStatusCode, ex.Status.StatusCode);
            Assert.AreEqual(expectedStatusCode, asyncCall.GetStatus().StatusCode);
            Assert.AreEqual(0, asyncCall.GetTrailers().Count);
        }
    }
}<|MERGE_RESOLUTION|>--- conflicted
+++ resolved
@@ -210,13 +210,8 @@
                 new Metadata());
 
             AssertUnaryResponseSuccess(asyncCall, fakeCall, resultTask);
-<<<<<<< HEAD
-
             var writeTask = requestStream.WriteAsync("request1");
             var ex = Assert.ThrowsAsync<RpcException>(async () => await writeTask);
-=======
-            var ex = Assert.Throws<RpcException>(() => requestStream.WriteAsync("request1"));
->>>>>>> 39650266
             Assert.AreEqual(Status.DefaultSuccess, ex.Status);
         }
 
@@ -228,21 +223,13 @@
 
             fakeCall.UnaryResponseClientHandler(true,
                 new ClientSideStatus(new Status(StatusCode.OutOfRange, ""), new Metadata()),
-<<<<<<< HEAD
-                null,
+                CreateResponsePayload(),
                 new Metadata());
 
             AssertUnaryResponseError(asyncCall, fakeCall, resultTask, StatusCode.OutOfRange);
 
             var writeTask = requestStream.WriteAsync("request1");
             var ex = Assert.ThrowsAsync<RpcException>(async () => await writeTask);
-=======
-                CreateResponsePayload(),
-                new Metadata());
-
-            AssertUnaryResponseError(asyncCall, fakeCall, resultTask, StatusCode.OutOfRange);
-            var ex = Assert.Throws<RpcException>(() => requestStream.WriteAsync("request1"));
->>>>>>> 39650266
             Assert.AreEqual(StatusCode.OutOfRange, ex.Status.StatusCode);
         }
 
@@ -282,11 +269,7 @@
         }
 
         [Test]
-<<<<<<< HEAD
         public void ClientStreaming_WriteAfterCancellationRequestThrowsTaskCanceledException()
-=======
-        public void ClientStreaming_WriteAfterCancellationRequestThrowsOperationCancelledException()
->>>>>>> 39650266
         {
             var resultTask = asyncCall.ClientStreamingCallAsync();
             var requestStream = new ClientRequestStream<string, string>(asyncCall);
@@ -410,12 +393,8 @@
 
             AssertStreamingResponseSuccess(asyncCall, fakeCall, readTask);
 
-<<<<<<< HEAD
             var writeTask = requestStream.WriteAsync("request1");
             var ex = Assert.ThrowsAsync<RpcException>(async () => await writeTask);
-=======
-            var ex = Assert.ThrowsAsync<RpcException>(async () => await requestStream.WriteAsync("request1"));
->>>>>>> 39650266
             Assert.AreEqual(Status.DefaultSuccess, ex.Status);
         }
 
@@ -436,11 +415,7 @@
         }
 
         [Test]
-<<<<<<< HEAD
         public void DuplexStreaming_WriteAfterCancellationRequestThrowsTaskCanceledException()
-=======
-        public void DuplexStreaming_WriteAfterCancellationRequestThrowsOperationCancelledException()
->>>>>>> 39650266
         {
             asyncCall.StartDuplexStreamingCall();
             var requestStream = new ClientRequestStream<string, string>(asyncCall);
