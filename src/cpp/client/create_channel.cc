--- conflicted
+++ resolved
@@ -72,16 +72,6 @@
     std::vector<
         std::unique_ptr<grpc::experimental::ClientInterceptorFactoryInterface>>
         interceptor_creators) {
-<<<<<<< HEAD
-  return creds
-             ? creds->CreateChannelWithInterceptors(
-                   target, args, std::move(interceptor_creators))
-             : CreateChannelInternal("",
-                                     grpc_lame_client_channel_create(
-                                         nullptr, GRPC_STATUS_INVALID_ARGUMENT,
-                                         "Invalid credentials."),
-                                     std::move(interceptor_creators));
-=======
   return creds ? creds->CreateChannelWithInterceptors(
                      target, args, std::move(interceptor_creators))
                : ::grpc_impl::CreateChannelInternal(
@@ -89,10 +79,7 @@
                      grpc_lame_client_channel_create(
                          nullptr, GRPC_STATUS_INVALID_ARGUMENT,
                          "Invalid credentials."),
-                     std::vector<std::unique_ptr<
-                         grpc::experimental::
-                             ClientInterceptorFactoryInterface>>());
->>>>>>> aa908cdd
+                     std::move(interceptor_creators));
 }
 }  // namespace experimental
 
