/*
 *
 * Copyright 2018 gRPC authors.
 *
 * Licensed under the Apache License, Version 2.0 (the "License");
 * you may not use this file except in compliance with the License.
 * You may obtain a copy of the License at
 *
 *     http://www.apache.org/licenses/LICENSE-2.0
 *
 * Unless required by applicable law or agreed to in writing, software
 * distributed under the License is distributed on an "AS IS" BASIS,
 * WITHOUT WARRANTIES OR CONDITIONS OF ANY KIND, either express or implied.
 * See the License for the specific language governing permissions and
 * limitations under the License.
 *
 */

#include <grpc/support/port_platform.h>

#include <algorithm>
#include <cctype>
#include <cstdint>
#include <cstdlib>
#include <string>

#include "absl/strings/str_cat.h"
#include "absl/strings/str_format.h"
#include "absl/strings/str_join.h"
#include "absl/strings/str_split.h"

#include "upb/upb.hpp"

#include <grpc/impl/codegen/log.h>
#include <grpc/support/alloc.h>
#include <grpc/support/string_util.h>

#include "src/core/ext/xds/xds_api.h"
#include "src/core/lib/gpr/env.h"
#include "src/core/lib/gpr/string.h"
#include "src/core/lib/gpr/useful.h"
#include "src/core/lib/iomgr/error.h"
#include "src/core/lib/iomgr/sockaddr_utils.h"

#include "envoy/config/cluster/v3/cluster.upb.h"
#include "envoy/config/cluster/v3/cluster.upbdefs.h"
#include "envoy/config/core/v3/address.upb.h"
#include "envoy/config/core/v3/base.upb.h"
#include "envoy/config/core/v3/config_source.upb.h"
#include "envoy/config/core/v3/health_check.upb.h"
#include "envoy/config/endpoint/v3/endpoint.upb.h"
#include "envoy/config/endpoint/v3/endpoint.upbdefs.h"
#include "envoy/config/endpoint/v3/endpoint_components.upb.h"
#include "envoy/config/endpoint/v3/load_report.upb.h"
#include "envoy/config/listener/v3/api_listener.upb.h"
#include "envoy/config/listener/v3/listener.upb.h"
#include "envoy/config/route/v3/route.upb.h"
#include "envoy/config/route/v3/route.upbdefs.h"
#include "envoy/config/route/v3/route_components.upb.h"
#include "envoy/extensions/filters/network/http_connection_manager/v3/http_connection_manager.upb.h"
#include "envoy/service/cluster/v3/cds.upb.h"
#include "envoy/service/cluster/v3/cds.upbdefs.h"
#include "envoy/service/discovery/v3/discovery.upb.h"
#include "envoy/service/discovery/v3/discovery.upbdefs.h"
#include "envoy/service/endpoint/v3/eds.upb.h"
#include "envoy/service/endpoint/v3/eds.upbdefs.h"
#include "envoy/service/listener/v3/lds.upb.h"
#include "envoy/service/load_stats/v3/lrs.upb.h"
#include "envoy/service/load_stats/v3/lrs.upbdefs.h"
#include "envoy/service/route/v3/rds.upb.h"
#include "envoy/service/route/v3/rds.upbdefs.h"
#include "envoy/type/matcher/v3/regex.upb.h"
#include "envoy/type/v3/percent.upb.h"
#include "envoy/type/v3/range.upb.h"
#include "google/protobuf/any.upb.h"
#include "google/protobuf/duration.upb.h"
#include "google/protobuf/struct.upb.h"
#include "google/protobuf/wrappers.upb.h"
#include "google/rpc/status.upb.h"
#include "upb/text_encode.h"
#include "upb/upb.h"

namespace grpc_core {

//
// XdsApi::Route::Matchers::PathMatcher
//

XdsApi::Route::Matchers::PathMatcher::PathMatcher(const PathMatcher& other)
    : type(other.type) {
  if (type == PathMatcherType::REGEX) {
    regex_matcher = absl::make_unique<RE2>(other.regex_matcher->pattern());
  } else {
    string_matcher = other.string_matcher;
  }
}

XdsApi::Route::Matchers::PathMatcher& XdsApi::Route::Matchers::PathMatcher::
operator=(const PathMatcher& other) {
  type = other.type;
  if (type == PathMatcherType::REGEX) {
    regex_matcher = absl::make_unique<RE2>(other.regex_matcher->pattern());
  } else {
    string_matcher = other.string_matcher;
  }
  return *this;
}

bool XdsApi::Route::Matchers::PathMatcher::operator==(
    const PathMatcher& other) const {
  if (type != other.type) return false;
  if (type == PathMatcherType::REGEX) {
    // Should never be null.
    if (regex_matcher == nullptr || other.regex_matcher == nullptr) {
      return false;
    }
    return regex_matcher->pattern() == other.regex_matcher->pattern();
  }
  return string_matcher == other.string_matcher;
}

std::string XdsApi::Route::Matchers::PathMatcher::ToString() const {
  std::string path_type_string;
  switch (type) {
    case PathMatcherType::PATH:
      path_type_string = "path match";
      break;
    case PathMatcherType::PREFIX:
      path_type_string = "prefix match";
      break;
    case PathMatcherType::REGEX:
      path_type_string = "regex match";
      break;
    default:
      break;
  }
  return absl::StrFormat("Path %s:%s", path_type_string,
                         type == PathMatcherType::REGEX
                             ? regex_matcher->pattern()
                             : string_matcher);
}

//
// XdsApi::Route::Matchers::HeaderMatcher
//

XdsApi::Route::Matchers::HeaderMatcher::HeaderMatcher(
    const HeaderMatcher& other)
    : name(other.name), type(other.type), invert_match(other.invert_match) {
  switch (type) {
    case HeaderMatcherType::REGEX:
      regex_match = absl::make_unique<RE2>(other.regex_match->pattern());
      break;
    case HeaderMatcherType::RANGE:
      range_start = other.range_start;
      range_end = other.range_end;
      break;
    case HeaderMatcherType::PRESENT:
      present_match = other.present_match;
      break;
    default:
      string_matcher = other.string_matcher;
  }
}

XdsApi::Route::Matchers::HeaderMatcher& XdsApi::Route::Matchers::HeaderMatcher::
operator=(const HeaderMatcher& other) {
  name = other.name;
  type = other.type;
  invert_match = other.invert_match;
  switch (type) {
    case HeaderMatcherType::REGEX:
      regex_match = absl::make_unique<RE2>(other.regex_match->pattern());
      break;
    case HeaderMatcherType::RANGE:
      range_start = other.range_start;
      range_end = other.range_end;
      break;
    case HeaderMatcherType::PRESENT:
      present_match = other.present_match;
      break;
    default:
      string_matcher = other.string_matcher;
  }
  return *this;
}

bool XdsApi::Route::Matchers::HeaderMatcher::operator==(
    const HeaderMatcher& other) const {
  if (name != other.name) return false;
  if (type != other.type) return false;
  if (invert_match != other.invert_match) return false;
  switch (type) {
    case HeaderMatcherType::REGEX:
      return regex_match->pattern() != other.regex_match->pattern();
    case HeaderMatcherType::RANGE:
      return range_start != other.range_start && range_end != other.range_end;
    case HeaderMatcherType::PRESENT:
      return present_match != other.present_match;
    default:
      return string_matcher != other.string_matcher;
  }
}

std::string XdsApi::Route::Matchers::HeaderMatcher::ToString() const {
  switch (type) {
    case HeaderMatcherType::EXACT:
      return absl::StrFormat("Header exact match:%s %s:%s",
                             invert_match ? " not" : "", name, string_matcher);
    case HeaderMatcherType::REGEX:
      return absl::StrFormat("Header regex match:%s %s:%s",
                             invert_match ? " not" : "", name,
                             regex_match->pattern());
    case HeaderMatcherType::RANGE:
      return absl::StrFormat("Header range match:%s %s:[%d, %d)",
                             invert_match ? " not" : "", name, range_start,
                             range_end);
    case HeaderMatcherType::PRESENT:
      return absl::StrFormat("Header present match:%s %s:%s",
                             invert_match ? " not" : "", name,
                             present_match ? "true" : "false");
    case HeaderMatcherType::PREFIX:
      return absl::StrFormat("Header prefix match:%s %s:%s",
                             invert_match ? " not" : "", name, string_matcher);
    case HeaderMatcherType::SUFFIX:
      return absl::StrFormat("Header suffix match:%s %s:%s",
                             invert_match ? " not" : "", name, string_matcher);
    default:
      return "";
  }
}

//
// XdsApi::Route
//

std::string XdsApi::Route::Matchers::ToString() const {
  std::vector<std::string> contents;
  contents.push_back(path_matcher.ToString());
  for (const auto& header_it : header_matchers) {
    contents.push_back(header_it.ToString());
  }
  if (fraction_per_million.has_value()) {
    contents.push_back(absl::StrFormat("Fraction Per Million %d",
                                       fraction_per_million.value()));
  }
  return absl::StrJoin(contents, "\n");
}

std::string XdsApi::Route::ClusterWeight::ToString() const {
  return absl::StrFormat("{cluster=%s, weight=%d}", name, weight);
}

std::string XdsApi::Route::ToString() const {
  std::vector<std::string> contents;
  contents.push_back(matchers.ToString());
  if (!cluster_name.empty()) {
    contents.push_back(absl::StrFormat("Cluster name: %s", cluster_name));
  }
  for (const auto& weighted_it : weighted_clusters) {
    contents.push_back(weighted_it.ToString());
  }
  return absl::StrJoin(contents, "\n");
}

//
// XdsApi::RdsUpdate
//

std::string XdsApi::RdsUpdate::ToString() const {
  std::vector<std::string> vhosts;
  for (const VirtualHost& vhost : virtual_hosts) {
    vhosts.push_back(
        absl::StrCat("vhost={\n"
                     "  domains=[",
                     absl::StrJoin(vhost.domains, ", "),
                     "]\n"
                     "  routes=[\n"));
    for (const XdsApi::Route& route : vhost.routes) {
      vhosts.push_back("    {\n");
      vhosts.push_back(route.ToString());
      vhosts.push_back("\n    }\n");
    }
    vhosts.push_back("  ]\n");
    vhosts.push_back("]\n");
  }
  return absl::StrJoin(vhosts, "");
}

namespace {

// Better match type has smaller value.
enum MatchType {
  EXACT_MATCH,
  SUFFIX_MATCH,
  PREFIX_MATCH,
  UNIVERSE_MATCH,
  INVALID_MATCH,
};

// Returns true if match succeeds.
bool DomainMatch(MatchType match_type, std::string domain_pattern,
                 std::string expected_host_name) {
  // Normalize the args to lower-case. Domain matching is case-insensitive.
  std::transform(domain_pattern.begin(), domain_pattern.end(),
                 domain_pattern.begin(),
                 [](unsigned char c) { return std::tolower(c); });
  std::transform(expected_host_name.begin(), expected_host_name.end(),
                 expected_host_name.begin(),
                 [](unsigned char c) { return std::tolower(c); });
  if (match_type == EXACT_MATCH) {
    return domain_pattern == expected_host_name;
  } else if (match_type == SUFFIX_MATCH) {
    // Asterisk must match at least one char.
    if (expected_host_name.size() < domain_pattern.size()) return false;
    absl::string_view pattern_suffix(domain_pattern.c_str() + 1);
    absl::string_view host_suffix(expected_host_name.c_str() +
                                  expected_host_name.size() -
                                  pattern_suffix.size());
    return pattern_suffix == host_suffix;
  } else if (match_type == PREFIX_MATCH) {
    // Asterisk must match at least one char.
    if (expected_host_name.size() < domain_pattern.size()) return false;
    absl::string_view pattern_prefix(domain_pattern.c_str(),
                                     domain_pattern.size() - 1);
    absl::string_view host_prefix(expected_host_name.c_str(),
                                  pattern_prefix.size());
    return pattern_prefix == host_prefix;
  } else {
    return match_type == UNIVERSE_MATCH;
  }
}

MatchType DomainPatternMatchType(const std::string& domain_pattern) {
  if (domain_pattern.empty()) return INVALID_MATCH;
  if (domain_pattern.find('*') == std::string::npos) return EXACT_MATCH;
  if (domain_pattern == "*") return UNIVERSE_MATCH;
  if (domain_pattern[0] == '*') return SUFFIX_MATCH;
  if (domain_pattern[domain_pattern.size() - 1] == '*') return PREFIX_MATCH;
  return INVALID_MATCH;
}

}  // namespace

const XdsApi::RdsUpdate::VirtualHost*
XdsApi::RdsUpdate::FindVirtualHostForDomain(const std::string& domain) const {
  // Find the best matched virtual host.
  // The search order for 4 groups of domain patterns:
  //   1. Exact match.
  //   2. Suffix match (e.g., "*ABC").
  //   3. Prefix match (e.g., "ABC*").
  //   4. Universe match (i.e., "*").
  // Within each group, longest match wins.
  // If the same best matched domain pattern appears in multiple virtual hosts,
  // the first matched virtual host wins.
  const VirtualHost* target_vhost = nullptr;
  MatchType best_match_type = INVALID_MATCH;
  size_t longest_match = 0;
  // Check each domain pattern in each virtual host to determine the best
  // matched virtual host.
  for (const VirtualHost& vhost : virtual_hosts) {
    for (const std::string& domain_pattern : vhost.domains) {
      // Check the match type first. Skip the pattern if it's not better than
      // current match.
      const MatchType match_type = DomainPatternMatchType(domain_pattern);
      // This should be caught by RouteConfigParse().
      GPR_ASSERT(match_type != INVALID_MATCH);
      if (match_type > best_match_type) continue;
      if (match_type == best_match_type &&
          domain_pattern.size() <= longest_match) {
        continue;
      }
      // Skip if match fails.
      if (!DomainMatch(match_type, domain_pattern, domain)) continue;
      // Choose this match.
      target_vhost = &vhost;
      best_match_type = match_type;
      longest_match = domain_pattern.size();
      if (best_match_type == EXACT_MATCH) break;
    }
    if (best_match_type == EXACT_MATCH) break;
  }
  return target_vhost;
}

//
// XdsApi::PriorityListUpdate
//

bool XdsApi::PriorityListUpdate::operator==(
    const XdsApi::PriorityListUpdate& other) const {
  if (priorities_.size() != other.priorities_.size()) return false;
  for (size_t i = 0; i < priorities_.size(); ++i) {
    if (priorities_[i].localities != other.priorities_[i].localities) {
      return false;
    }
  }
  return true;
}

void XdsApi::PriorityListUpdate::Add(
    XdsApi::PriorityListUpdate::LocalityMap::Locality locality) {
  // Pad the missing priorities in case the localities are not ordered by
  // priority.
  if (!Contains(locality.priority)) priorities_.resize(locality.priority + 1);
  LocalityMap& locality_map = priorities_[locality.priority];
  locality_map.localities.emplace(locality.name, std::move(locality));
}

const XdsApi::PriorityListUpdate::LocalityMap* XdsApi::PriorityListUpdate::Find(
    uint32_t priority) const {
  if (!Contains(priority)) return nullptr;
  return &priorities_[priority];
}

bool XdsApi::PriorityListUpdate::Contains(
    const RefCountedPtr<XdsLocalityName>& name) {
  for (size_t i = 0; i < priorities_.size(); ++i) {
    const LocalityMap& locality_map = priorities_[i];
    if (locality_map.Contains(name)) return true;
  }
  return false;
}

//
// XdsApi::DropConfig
//

bool XdsApi::DropConfig::ShouldDrop(const std::string** category_name) const {
  for (size_t i = 0; i < drop_category_list_.size(); ++i) {
    const auto& drop_category = drop_category_list_[i];
    // Generate a random number in [0, 1000000).
    const uint32_t random = static_cast<uint32_t>(rand()) % 1000000;
    if (random < drop_category.parts_per_million) {
      *category_name = &drop_category.name;
      return true;
    }
  }
  return false;
}

//
// XdsApi
//

const char* XdsApi::kLdsTypeUrl =
    "type.googleapis.com/envoy.config.listener.v3.Listener";
const char* XdsApi::kRdsTypeUrl =
    "type.googleapis.com/envoy.config.route.v3.RouteConfiguration";
const char* XdsApi::kCdsTypeUrl =
    "type.googleapis.com/envoy.config.cluster.v3.Cluster";
const char* XdsApi::kEdsTypeUrl =
    "type.googleapis.com/envoy.config.endpoint.v3.ClusterLoadAssignment";

namespace {

const char* kLdsV2TypeUrl = "type.googleapis.com/envoy.api.v2.Listener";
const char* kRdsV2TypeUrl =
    "type.googleapis.com/envoy.api.v2.RouteConfiguration";
const char* kCdsV2TypeUrl = "type.googleapis.com/envoy.api.v2.Cluster";
const char* kEdsV2TypeUrl =
    "type.googleapis.com/envoy.api.v2.ClusterLoadAssignment";

bool IsLds(absl::string_view type_url) {
  return type_url == XdsApi::kLdsTypeUrl || type_url == kLdsV2TypeUrl;
}

bool IsRds(absl::string_view type_url) {
  return type_url == XdsApi::kRdsTypeUrl || type_url == kRdsV2TypeUrl;
}

bool IsCds(absl::string_view type_url) {
  return type_url == XdsApi::kCdsTypeUrl || type_url == kCdsV2TypeUrl;
}

bool IsEds(absl::string_view type_url) {
  return type_url == XdsApi::kEdsTypeUrl || type_url == kEdsV2TypeUrl;
}

}  // namespace

XdsApi::XdsApi(XdsClient* client, TraceFlag* tracer,
               const XdsBootstrap* bootstrap)
    : client_(client),
      tracer_(tracer),
      use_v3_(bootstrap != nullptr && bootstrap->server().ShouldUseV3()),
      bootstrap_(bootstrap),
      build_version_(absl::StrCat("gRPC C-core ", GPR_PLATFORM_STRING, " ",
                                  grpc_version_string())),
      user_agent_name_(absl::StrCat("gRPC C-core ", GPR_PLATFORM_STRING)) {}

namespace {

// Works for both std::string and absl::string_view.
template <typename T>
inline upb_strview StdStringToUpbString(const T& str) {
  return upb_strview_make(str.data(), str.size());
}

void PopulateMetadataValue(upb_arena* arena, google_protobuf_Value* value_pb,
                           const Json& value);

void PopulateListValue(upb_arena* arena, google_protobuf_ListValue* list_value,
                       const Json::Array& values) {
  for (const auto& value : values) {
    auto* value_pb = google_protobuf_ListValue_add_values(list_value, arena);
    PopulateMetadataValue(arena, value_pb, value);
  }
}

void PopulateMetadata(upb_arena* arena, google_protobuf_Struct* metadata_pb,
                      const Json::Object& metadata) {
  for (const auto& p : metadata) {
    google_protobuf_Value* value = google_protobuf_Value_new(arena);
    PopulateMetadataValue(arena, value, p.second);
    google_protobuf_Struct_fields_set(
        metadata_pb, StdStringToUpbString(p.first), value, arena);
  }
}

void PopulateMetadataValue(upb_arena* arena, google_protobuf_Value* value_pb,
                           const Json& value) {
  switch (value.type()) {
    case Json::Type::JSON_NULL:
      google_protobuf_Value_set_null_value(value_pb, 0);
      break;
    case Json::Type::NUMBER:
      google_protobuf_Value_set_number_value(
          value_pb, strtod(value.string_value().c_str(), nullptr));
      break;
    case Json::Type::STRING:
      google_protobuf_Value_set_string_value(
          value_pb, StdStringToUpbString(value.string_value()));
      break;
    case Json::Type::JSON_TRUE:
      google_protobuf_Value_set_bool_value(value_pb, true);
      break;
    case Json::Type::JSON_FALSE:
      google_protobuf_Value_set_bool_value(value_pb, false);
      break;
    case Json::Type::OBJECT: {
      google_protobuf_Struct* struct_value =
          google_protobuf_Value_mutable_struct_value(value_pb, arena);
      PopulateMetadata(arena, struct_value, value.object_value());
      break;
    }
    case Json::Type::ARRAY: {
      google_protobuf_ListValue* list_value =
          google_protobuf_Value_mutable_list_value(value_pb, arena);
      PopulateListValue(arena, list_value, value.array_value());
      break;
    }
  }
}

// Helper functions to manually do protobuf string encoding, so that we
// can populate the node build_version field that was removed in v3.
std::string EncodeVarint(uint64_t val) {
  std::string data;
  do {
    uint8_t byte = val & 0x7fU;
    val >>= 7;
    if (val) byte |= 0x80U;
    data += byte;
  } while (val);
  return data;
}
std::string EncodeTag(uint32_t field_number, uint8_t wire_type) {
  return EncodeVarint((field_number << 3) | wire_type);
}
std::string EncodeStringField(uint32_t field_number, const std::string& str) {
  static const uint8_t kDelimitedWireType = 2;
  return EncodeTag(field_number, kDelimitedWireType) +
         EncodeVarint(str.size()) + str;
}

void PopulateBuildVersion(upb_arena* arena, envoy_config_core_v3_Node* node_msg,
                          const std::string& build_version) {
  std::string encoded_build_version = EncodeStringField(5, build_version);
  // TODO(roth): This should use upb_msg_addunknown(), but that API is
  // broken in the current version of upb, so we're using the internal
  // API for now.  Change this once we upgrade to a version of upb that
  // fixes this bug.
  _upb_msg_addunknown(node_msg, encoded_build_version.data(),
                      encoded_build_version.size(), arena);
}

void PopulateNode(upb_arena* arena, const XdsBootstrap* bootstrap,
                  const std::string& build_version,
                  const std::string& user_agent_name,
                  const std::string& server_name,
                  envoy_config_core_v3_Node* node_msg) {
  const XdsBootstrap::Node* node = bootstrap->node();
  if (node != nullptr) {
    if (!node->id.empty()) {
      envoy_config_core_v3_Node_set_id(node_msg,
                                       StdStringToUpbString(node->id));
    }
    if (!node->cluster.empty()) {
      envoy_config_core_v3_Node_set_cluster(
          node_msg, StdStringToUpbString(node->cluster));
    }
    if (!node->metadata.object_value().empty()) {
      google_protobuf_Struct* metadata =
          envoy_config_core_v3_Node_mutable_metadata(node_msg, arena);
      PopulateMetadata(arena, metadata, node->metadata.object_value());
    }
    if (!server_name.empty()) {
      google_protobuf_Struct* metadata =
          envoy_config_core_v3_Node_mutable_metadata(node_msg, arena);
      google_protobuf_Value* value = google_protobuf_Value_new(arena);
      google_protobuf_Value_set_string_value(value,
                                             StdStringToUpbString(server_name));
      google_protobuf_Struct_fields_set(
          metadata, upb_strview_makez("PROXYLESS_CLIENT_HOSTNAME"), value,
          arena);
    }
    if (!node->locality_region.empty() || !node->locality_zone.empty() ||
        !node->locality_subzone.empty()) {
      envoy_config_core_v3_Locality* locality =
          envoy_config_core_v3_Node_mutable_locality(node_msg, arena);
      if (!node->locality_region.empty()) {
        envoy_config_core_v3_Locality_set_region(
            locality, StdStringToUpbString(node->locality_region));
      }
      if (!node->locality_zone.empty()) {
        envoy_config_core_v3_Locality_set_zone(
            locality, StdStringToUpbString(node->locality_zone));
      }
      if (!node->locality_subzone.empty()) {
        envoy_config_core_v3_Locality_set_sub_zone(
            locality, StdStringToUpbString(node->locality_subzone));
      }
    }
  }
  if (!bootstrap->server().ShouldUseV3()) {
    PopulateBuildVersion(arena, node_msg, build_version);
  }
  envoy_config_core_v3_Node_set_user_agent_name(
      node_msg, StdStringToUpbString(user_agent_name));
  envoy_config_core_v3_Node_set_user_agent_version(
      node_msg, upb_strview_makez(grpc_version_string()));
  envoy_config_core_v3_Node_add_client_features(
      node_msg, upb_strview_makez("envoy.lb.does_not_support_overprovisioning"),
      arena);
}

inline absl::string_view UpbStringToAbsl(const upb_strview& str) {
  return absl::string_view(str.data, str.size);
}

inline std::string UpbStringToStdString(const upb_strview& str) {
  return std::string(str.data, str.size);
}

inline void AddStringField(const char* name, const upb_strview& value,
                           std::vector<std::string>* fields,
                           bool add_if_empty = false) {
  if (value.size > 0 || add_if_empty) {
    fields->emplace_back(
        absl::StrCat(name, ": \"", UpbStringToAbsl(value), "\""));
  }
}

inline void AddUInt32ValueField(const char* name,
                                const google_protobuf_UInt32Value* value,
                                std::vector<std::string>* fields) {
  if (value != nullptr) {
    fields->emplace_back(absl::StrCat(
        name, " { value: ", google_protobuf_UInt32Value_value(value), " }"));
  }
}

inline void AddLocalityField(int indent_level,
                             const envoy_config_core_v3_Locality* locality,
                             std::vector<std::string>* fields) {
  std::string indent =
      absl::StrJoin(std::vector<std::string>(indent_level, "  "), "");
  // region
  std::string field = absl::StrCat(indent, "region");
  AddStringField(field.c_str(), envoy_config_core_v3_Locality_region(locality),
                 fields);
  // zone
  field = absl::StrCat(indent, "zone");
  AddStringField(field.c_str(), envoy_config_core_v3_Locality_zone(locality),
                 fields);
  // sub_zone
  field = absl::StrCat(indent, "sub_zone");
  AddStringField(field.c_str(),
                 envoy_config_core_v3_Locality_sub_zone(locality), fields);
}

void AddNodeLogFields(const envoy_config_core_v3_Node* node,
                      const std::string& build_version,
                      std::vector<std::string>* fields) {
  fields->emplace_back("node {");
  // id
  AddStringField("  id", envoy_config_core_v3_Node_id(node), fields);
  // metadata
  const google_protobuf_Struct* metadata =
      envoy_config_core_v3_Node_metadata(node);
  if (metadata != nullptr) {
    fields->emplace_back("  metadata {");
    size_t entry_idx = UPB_MAP_BEGIN;
    while (true) {
      const google_protobuf_Struct_FieldsEntry* entry =
          google_protobuf_Struct_fields_next(metadata, &entry_idx);
      if (entry == nullptr) break;
      fields->emplace_back("    field {");
      // key
      AddStringField("      key", google_protobuf_Struct_FieldsEntry_key(entry),
                     fields);
      // value
      const google_protobuf_Value* value =
          google_protobuf_Struct_FieldsEntry_value(entry);
      if (value != nullptr) {
        std::string value_str;
        if (google_protobuf_Value_has_string_value(value)) {
          value_str = absl::StrCat(
              "string_value: \"",
              UpbStringToAbsl(google_protobuf_Value_string_value(value)), "\"");
        } else if (google_protobuf_Value_has_null_value(value)) {
          value_str = "null_value: NULL_VALUE";
        } else if (google_protobuf_Value_has_number_value(value)) {
          value_str = absl::StrCat("double_value: ",
                                   google_protobuf_Value_number_value(value));
        } else if (google_protobuf_Value_has_bool_value(value)) {
          value_str = absl::StrCat("bool_value: ",
                                   google_protobuf_Value_bool_value(value));
        } else if (google_protobuf_Value_has_struct_value(value)) {
          value_str = "struct_value: <not printed>";
        } else if (google_protobuf_Value_has_list_value(value)) {
          value_str = "list_value: <not printed>";
        } else {
          value_str = "<unknown>";
        }
        fields->emplace_back(absl::StrCat("      value { ", value_str, " }"));
      }
      fields->emplace_back("    }");
    }
    fields->emplace_back("  }");
  }
  // locality
  const envoy_config_core_v3_Locality* locality =
      envoy_config_core_v3_Node_locality(node);
  if (locality != nullptr) {
    fields->emplace_back("  locality {");
    AddLocalityField(2, locality, fields);
    fields->emplace_back("  }");
  }
  // build_version (doesn't exist in v3 proto; this is a horrible hack)
  if (!build_version.empty()) {
    fields->emplace_back(
        absl::StrCat("  build_version: \"", build_version, "\""));
  }
  // user_agent_name
  AddStringField("  user_agent_name",
                 envoy_config_core_v3_Node_user_agent_name(node), fields);
  // user_agent_version
  AddStringField("  user_agent_version",
                 envoy_config_core_v3_Node_user_agent_version(node), fields);
  // client_features
  size_t num_client_features;
  const upb_strview* client_features =
      envoy_config_core_v3_Node_client_features(node, &num_client_features);
  for (size_t i = 0; i < num_client_features; ++i) {
    AddStringField("  client_features", client_features[i], fields);
  }
  fields->emplace_back("}");
}

void MaybeLogDiscoveryRequest(
    XdsClient* client, TraceFlag* tracer, upb_symtab* symtab,
    const envoy_service_discovery_v3_DiscoveryRequest* request) {
  if (GRPC_TRACE_FLAG_ENABLED(*tracer) &&
      gpr_should_log(GPR_LOG_SEVERITY_DEBUG)) {
    const upb_msgdef* msg_type =
        envoy_service_discovery_v3_DiscoveryRequest_getmsgdef(symtab);
    char buf[10240];
    upb_text_encode(request, msg_type, nullptr, 0, buf, sizeof(buf));
    gpr_log(GPR_DEBUG, "[xds_client %p] constructed ADS request: %s", client,
            buf);
  }
}

grpc_slice SerializeDiscoveryRequest(
    upb_arena* arena, envoy_service_discovery_v3_DiscoveryRequest* request) {
  size_t output_length;
  char* output = envoy_service_discovery_v3_DiscoveryRequest_serialize(
      request, arena, &output_length);
  return grpc_slice_from_copied_buffer(output, output_length);
}

absl::string_view TypeUrlExternalToInternal(bool use_v3,
                                            const std::string& type_url) {
  if (!use_v3) {
    if (type_url == XdsApi::kLdsTypeUrl) {
      return kLdsV2TypeUrl;
    }
    if (type_url == XdsApi::kRdsTypeUrl) {
      return kRdsV2TypeUrl;
    }
    if (type_url == XdsApi::kCdsTypeUrl) {
      return kCdsV2TypeUrl;
    }
    if (type_url == XdsApi::kEdsTypeUrl) {
      return kEdsV2TypeUrl;
    }
  }
  return type_url;
}

}  // namespace

grpc_slice XdsApi::CreateAdsRequest(
    const std::string& type_url,
    const std::set<absl::string_view>& resource_names,
    const std::string& version, const std::string& nonce, grpc_error* error,
    bool populate_node) {
  upb::Arena arena;
  // Create a request.
  envoy_service_discovery_v3_DiscoveryRequest* request =
      envoy_service_discovery_v3_DiscoveryRequest_new(arena.ptr());
  // Set type_url.
  absl::string_view real_type_url =
      TypeUrlExternalToInternal(use_v3_, type_url);
  envoy_service_discovery_v3_DiscoveryRequest_set_type_url(
      request, StdStringToUpbString(real_type_url));
  // Set version_info.
  if (!version.empty()) {
    envoy_service_discovery_v3_DiscoveryRequest_set_version_info(
        request, StdStringToUpbString(version));
  }
  // Set nonce.
  if (!nonce.empty()) {
    envoy_service_discovery_v3_DiscoveryRequest_set_response_nonce(
        request, StdStringToUpbString(nonce));
  }
  // Set error_detail if it's a NACK.
  if (error != GRPC_ERROR_NONE) {
    grpc_slice error_description_slice;
    GPR_ASSERT(grpc_error_get_str(error, GRPC_ERROR_STR_DESCRIPTION,
                                  &error_description_slice));
    upb_strview error_description_strview =
        upb_strview_make(reinterpret_cast<const char*>(
                             GPR_SLICE_START_PTR(error_description_slice)),
                         GPR_SLICE_LENGTH(error_description_slice));
    google_rpc_Status* error_detail =
        envoy_service_discovery_v3_DiscoveryRequest_mutable_error_detail(
            request, arena.ptr());
    google_rpc_Status_set_message(error_detail, error_description_strview);
    GRPC_ERROR_UNREF(error);
  }
  // Populate node.
  if (populate_node) {
    envoy_config_core_v3_Node* node_msg =
        envoy_service_discovery_v3_DiscoveryRequest_mutable_node(request,
                                                                 arena.ptr());
    PopulateNode(arena.ptr(), bootstrap_, build_version_, user_agent_name_, "",
                 node_msg);
  }
  // Add resource_names.
  for (const auto& resource_name : resource_names) {
    envoy_service_discovery_v3_DiscoveryRequest_add_resource_names(
        request, StdStringToUpbString(resource_name), arena.ptr());
  }
  MaybeLogDiscoveryRequest(client_, tracer_, symtab_.ptr(), request);
  return SerializeDiscoveryRequest(arena.ptr(), request);
}

namespace {

void MaybeLogDiscoveryResponse(
    XdsClient* client, TraceFlag* tracer, upb_symtab* symtab,
    const envoy_service_discovery_v3_DiscoveryResponse* response) {
  if (GRPC_TRACE_FLAG_ENABLED(*tracer) &&
      gpr_should_log(GPR_LOG_SEVERITY_DEBUG)) {
    const upb_msgdef* msg_type =
        envoy_service_discovery_v3_DiscoveryResponse_getmsgdef(symtab);
    char buf[10240];
    upb_text_encode(response, msg_type, nullptr, 0, buf, sizeof(buf));
    gpr_log(GPR_DEBUG, "[xds_client %p] received response: %s", client, buf);
  }
}

void MaybeLogRouteConfiguration(
    XdsClient* client, TraceFlag* tracer, upb_symtab* symtab,
    const envoy_config_route_v3_RouteConfiguration* route_config) {
  if (GRPC_TRACE_FLAG_ENABLED(*tracer) &&
      gpr_should_log(GPR_LOG_SEVERITY_DEBUG)) {
    const upb_msgdef* msg_type =
        envoy_config_route_v3_RouteConfiguration_getmsgdef(symtab);
    char buf[10240];
    upb_text_encode(route_config, msg_type, nullptr, 0, buf, sizeof(buf));
    gpr_log(GPR_DEBUG, "[xds_client %p] RouteConfiguration: %s", client, buf);
  }
}

void MaybeLogCluster(XdsClient* client, TraceFlag* tracer, upb_symtab* symtab,
                     const envoy_config_cluster_v3_Cluster* cluster) {
  if (GRPC_TRACE_FLAG_ENABLED(*tracer) &&
      gpr_should_log(GPR_LOG_SEVERITY_DEBUG)) {
    const upb_msgdef* msg_type =
        envoy_config_cluster_v3_Cluster_getmsgdef(symtab);
    char buf[10240];
    upb_text_encode(cluster, msg_type, nullptr, 0, buf, sizeof(buf));
    gpr_log(GPR_DEBUG, "[xds_client %p] Cluster: %s", client, buf);
  }
}

void MaybeLogClusterLoadAssignment(
    XdsClient* client, TraceFlag* tracer, upb_symtab* symtab,
    const envoy_config_endpoint_v3_ClusterLoadAssignment* cla) {
  if (GRPC_TRACE_FLAG_ENABLED(*tracer) &&
      gpr_should_log(GPR_LOG_SEVERITY_DEBUG)) {
    const upb_msgdef* msg_type =
        envoy_config_endpoint_v3_ClusterLoadAssignment_getmsgdef(symtab);
    char buf[10240];
    upb_text_encode(cla, msg_type, nullptr, 0, buf, sizeof(buf));
    gpr_log(GPR_DEBUG, "[xds_client %p] ClusterLoadAssignment: %s", client,
            buf);
  }
}

grpc_error* RoutePathMatchParse(const envoy_config_route_v3_RouteMatch* match,
                                XdsApi::Route* route, bool* ignore_route) {
  if (envoy_config_route_v3_RouteMatch_has_prefix(match)) {
    absl::string_view prefix =
        UpbStringToAbsl(envoy_config_route_v3_RouteMatch_prefix(match));
    // Empty prefix "" is accepted.
    if (prefix.size() > 0) {
      // Prefix "/" is accepted.
      if (prefix[0] != '/') {
        // Prefix which does not start with a / will never match anything, so
        // ignore this route.
        *ignore_route = true;
        return GRPC_ERROR_NONE;
      }
      std::vector<absl::string_view> prefix_elements =
          absl::StrSplit(prefix.substr(1), absl::MaxSplits('/', 2));
      if (prefix_elements.size() > 2) {
        // Prefix cannot have more than 2 slashes.
        *ignore_route = true;
        return GRPC_ERROR_NONE;
      } else if (prefix_elements.size() == 2 && prefix_elements[0].empty()) {
        // Prefix contains empty string between the 2 slashes
        *ignore_route = true;
        return GRPC_ERROR_NONE;
      }
    }
    route->matchers.path_matcher.type =
        XdsApi::Route::Matchers::PathMatcher::PathMatcherType::PREFIX;
    route->matchers.path_matcher.string_matcher = std::string(prefix);
  } else if (envoy_config_route_v3_RouteMatch_has_path(match)) {
    absl::string_view path =
        UpbStringToAbsl(envoy_config_route_v3_RouteMatch_path(match));
    if (path.size() == 0) {
      // Path that is empty will never match anything, so ignore this route.
      *ignore_route = true;
      return GRPC_ERROR_NONE;
    }
    if (path[0] != '/') {
      // Path which does not start with a / will never match anything, so
      // ignore this route.
      *ignore_route = true;
      return GRPC_ERROR_NONE;
    }
    std::vector<absl::string_view> path_elements =
        absl::StrSplit(path.substr(1), absl::MaxSplits('/', 2));
    if (path_elements.size() != 2) {
      // Path not in the required format of /service/method will never match
      // anything, so ignore this route.
      *ignore_route = true;
      return GRPC_ERROR_NONE;
    } else if (path_elements[0].empty()) {
      // Path contains empty service name will never match anything, so ignore
      // this route.
      *ignore_route = true;
      return GRPC_ERROR_NONE;
    } else if (path_elements[1].empty()) {
      // Path contains empty method name will never match anything, so ignore
      // this route.
      *ignore_route = true;
      return GRPC_ERROR_NONE;
    }
    route->matchers.path_matcher.type =
        XdsApi::Route::Matchers::PathMatcher::PathMatcherType::PATH;
    route->matchers.path_matcher.string_matcher = std::string(path);
  } else if (envoy_config_route_v3_RouteMatch_has_safe_regex(match)) {
    const envoy_type_matcher_v3_RegexMatcher* regex_matcher =
        envoy_config_route_v3_RouteMatch_safe_regex(match);
    GPR_ASSERT(regex_matcher != nullptr);
    std::string matcher = UpbStringToStdString(
        envoy_type_matcher_v3_RegexMatcher_regex(regex_matcher));
    std::unique_ptr<RE2> regex = absl::make_unique<RE2>(std::move(matcher));
    if (!regex->ok()) {
      return GRPC_ERROR_CREATE_FROM_STATIC_STRING(
          "Invalid regex string specified in path matcher.");
    }
    route->matchers.path_matcher.type =
        XdsApi::Route::Matchers::PathMatcher::PathMatcherType::REGEX;
    route->matchers.path_matcher.regex_matcher = std::move(regex);
  } else {
    return GRPC_ERROR_CREATE_FROM_STATIC_STRING(
        "Invalid route path specifier specified.");
  }
  return GRPC_ERROR_NONE;
}

grpc_error* RouteHeaderMatchersParse(
    const envoy_config_route_v3_RouteMatch* match, XdsApi::Route* route) {
  size_t size;
  const envoy_config_route_v3_HeaderMatcher* const* headers =
      envoy_config_route_v3_RouteMatch_headers(match, &size);
  for (size_t i = 0; i < size; ++i) {
    const envoy_config_route_v3_HeaderMatcher* header = headers[i];
    XdsApi::Route::Matchers::HeaderMatcher header_matcher;
    header_matcher.name =
        UpbStringToStdString(envoy_config_route_v3_HeaderMatcher_name(header));
    if (envoy_config_route_v3_HeaderMatcher_has_exact_match(header)) {
      header_matcher.type =
          XdsApi::Route::Matchers::HeaderMatcher::HeaderMatcherType::EXACT;
      header_matcher.string_matcher = UpbStringToStdString(
          envoy_config_route_v3_HeaderMatcher_exact_match(header));
    } else if (envoy_config_route_v3_HeaderMatcher_has_safe_regex_match(
                   header)) {
      const envoy_type_matcher_v3_RegexMatcher* regex_matcher =
          envoy_config_route_v3_HeaderMatcher_safe_regex_match(header);
      GPR_ASSERT(regex_matcher != nullptr);
      const std::string matcher = UpbStringToStdString(
          envoy_type_matcher_v3_RegexMatcher_regex(regex_matcher));
      std::unique_ptr<RE2> regex = absl::make_unique<RE2>(matcher);
      if (!regex->ok()) {
        return GRPC_ERROR_CREATE_FROM_STATIC_STRING(
            "Invalid regex string specified in header matcher.");
      }
      header_matcher.type =
          XdsApi::Route::Matchers::HeaderMatcher::HeaderMatcherType::REGEX;
      header_matcher.regex_match = std::move(regex);
    } else if (envoy_config_route_v3_HeaderMatcher_has_range_match(header)) {
      header_matcher.type =
          XdsApi::Route::Matchers::HeaderMatcher::HeaderMatcherType::RANGE;
      const envoy_type_v3_Int64Range* range_matcher =
          envoy_config_route_v3_HeaderMatcher_range_match(header);
      header_matcher.range_start =
          envoy_type_v3_Int64Range_start(range_matcher);
      header_matcher.range_end = envoy_type_v3_Int64Range_end(range_matcher);
      if (header_matcher.range_end < header_matcher.range_start) {
        return GRPC_ERROR_CREATE_FROM_STATIC_STRING(
            "Invalid range header matcher specifier specified: end "
            "cannot be smaller than start.");
      }
    } else if (envoy_config_route_v3_HeaderMatcher_has_present_match(header)) {
      header_matcher.type =
          XdsApi::Route::Matchers::HeaderMatcher::HeaderMatcherType::PRESENT;
      header_matcher.present_match =
          envoy_config_route_v3_HeaderMatcher_present_match(header);
    } else if (envoy_config_route_v3_HeaderMatcher_has_prefix_match(header)) {
      header_matcher.type =
          XdsApi::Route::Matchers::HeaderMatcher::HeaderMatcherType::PREFIX;
      header_matcher.string_matcher = UpbStringToStdString(
          envoy_config_route_v3_HeaderMatcher_prefix_match(header));
    } else if (envoy_config_route_v3_HeaderMatcher_has_suffix_match(header)) {
      header_matcher.type =
          XdsApi::Route::Matchers::HeaderMatcher::HeaderMatcherType::SUFFIX;
      header_matcher.string_matcher = UpbStringToStdString(
          envoy_config_route_v3_HeaderMatcher_suffix_match(header));
    } else {
      return GRPC_ERROR_CREATE_FROM_STATIC_STRING(
          "Invalid route header matcher specified.");
    }
    header_matcher.invert_match =
        envoy_config_route_v3_HeaderMatcher_invert_match(header);
    route->matchers.header_matchers.emplace_back(std::move(header_matcher));
  }
  return GRPC_ERROR_NONE;
}

grpc_error* RouteRuntimeFractionParse(
    const envoy_config_route_v3_RouteMatch* match, XdsApi::Route* route) {
  const envoy_config_core_v3_RuntimeFractionalPercent* runtime_fraction =
      envoy_config_route_v3_RouteMatch_runtime_fraction(match);
  if (runtime_fraction != nullptr) {
    const envoy_type_v3_FractionalPercent* fraction =
        envoy_config_core_v3_RuntimeFractionalPercent_default_value(
            runtime_fraction);
    if (fraction != nullptr) {
      uint32_t numerator = envoy_type_v3_FractionalPercent_numerator(fraction);
      const auto denominator =
          static_cast<envoy_type_v3_FractionalPercent_DenominatorType>(
              envoy_type_v3_FractionalPercent_denominator(fraction));
      // Normalize to million.
      switch (denominator) {
        case envoy_type_v3_FractionalPercent_HUNDRED:
          numerator *= 10000;
          break;
        case envoy_type_v3_FractionalPercent_TEN_THOUSAND:
          numerator *= 100;
          break;
        case envoy_type_v3_FractionalPercent_MILLION:
          break;
        default:
          return GRPC_ERROR_CREATE_FROM_STATIC_STRING(
              "Unknown denominator type");
      }
      route->matchers.fraction_per_million = numerator;
    }
  }
  return GRPC_ERROR_NONE;
}

grpc_error* RouteActionParse(const envoy_config_route_v3_Route* route_msg,
                             XdsApi::Route* route, bool* ignore_route) {
  if (!envoy_config_route_v3_Route_has_route(route_msg)) {
    return GRPC_ERROR_CREATE_FROM_STATIC_STRING(
        "No RouteAction found in route.");
  }
  const envoy_config_route_v3_RouteAction* route_action =
      envoy_config_route_v3_Route_route(route_msg);
  // Get the cluster or weighted_clusters in the RouteAction.
  if (envoy_config_route_v3_RouteAction_has_cluster(route_action)) {
    route->cluster_name = UpbStringToStdString(
        envoy_config_route_v3_RouteAction_cluster(route_action));
    if (route->cluster_name.size() == 0) {
      return GRPC_ERROR_CREATE_FROM_STATIC_STRING(
          "RouteAction cluster contains empty cluster name.");
    }
  } else if (envoy_config_route_v3_RouteAction_has_weighted_clusters(
                 route_action)) {
    const envoy_config_route_v3_WeightedCluster* weighted_cluster =
        envoy_config_route_v3_RouteAction_weighted_clusters(route_action);
    uint32_t total_weight = 100;
    const google_protobuf_UInt32Value* weight =
        envoy_config_route_v3_WeightedCluster_total_weight(weighted_cluster);
    if (weight != nullptr) {
      total_weight = google_protobuf_UInt32Value_value(weight);
    }
    size_t clusters_size;
    const envoy_config_route_v3_WeightedCluster_ClusterWeight* const* clusters =
        envoy_config_route_v3_WeightedCluster_clusters(weighted_cluster,
                                                       &clusters_size);
    uint32_t sum_of_weights = 0;
    for (size_t j = 0; j < clusters_size; ++j) {
      const envoy_config_route_v3_WeightedCluster_ClusterWeight*
          cluster_weight = clusters[j];
      XdsApi::Route::ClusterWeight cluster;
      cluster.name = UpbStringToStdString(
          envoy_config_route_v3_WeightedCluster_ClusterWeight_name(
              cluster_weight));
      if (cluster.name.empty()) {
        return GRPC_ERROR_CREATE_FROM_STATIC_STRING(
            "RouteAction weighted_cluster cluster contains empty cluster "
            "name.");
      }
      const google_protobuf_UInt32Value* weight =
          envoy_config_route_v3_WeightedCluster_ClusterWeight_weight(
              cluster_weight);
      if (weight == nullptr) {
        return GRPC_ERROR_CREATE_FROM_STATIC_STRING(
            "RouteAction weighted_cluster cluster missing weight");
      }
      cluster.weight = google_protobuf_UInt32Value_value(weight);
      sum_of_weights += cluster.weight;
      route->weighted_clusters.emplace_back(std::move(cluster));
    }
    if (total_weight != sum_of_weights) {
      return GRPC_ERROR_CREATE_FROM_STATIC_STRING(
          "RouteAction weighted_cluster has incorrect total weight");
    }
    if (route->weighted_clusters.empty()) {
      return GRPC_ERROR_CREATE_FROM_STATIC_STRING(
          "RouteAction weighted_cluster has no valid clusters specified.");
    }
  } else {
    // No cluster or weighted_clusters found in RouteAction, ignore this route.
    *ignore_route = true;
    return GRPC_ERROR_NONE;
  }
  return GRPC_ERROR_NONE;
}

grpc_error* RouteConfigParse(
    XdsClient* client, TraceFlag* tracer, upb_symtab* symtab,
    const envoy_config_route_v3_RouteConfiguration* route_config,
<<<<<<< HEAD
    const std::string& expected_server_name, XdsApi::RdsUpdate* rds_update) {
  MaybeLogRouteConfiguration(client, tracer, symtab, route_config);
=======
    XdsApi::RdsUpdate* rds_update) {
  MaybeLogRouteConfiguration(client, tracer, route_config);
>>>>>>> d109f4b4
  // Get the virtual hosts.
  size_t size;
  const envoy_config_route_v3_VirtualHost* const* virtual_hosts =
      envoy_config_route_v3_RouteConfiguration_virtual_hosts(route_config,
                                                             &size);
  for (size_t i = 0; i < size; ++i) {
    rds_update->virtual_hosts.emplace_back();
    XdsApi::RdsUpdate::VirtualHost& vhost = rds_update->virtual_hosts.back();
    // Parse domains.
    size_t domain_size;
    upb_strview const* domains = envoy_config_route_v3_VirtualHost_domains(
        virtual_hosts[i], &domain_size);
    for (size_t j = 0; j < domain_size; ++j) {
      std::string domain_pattern = UpbStringToStdString(domains[j]);
      const MatchType match_type = DomainPatternMatchType(domain_pattern);
      if (match_type == INVALID_MATCH) {
        return GRPC_ERROR_CREATE_FROM_STATIC_STRING("Invalid domain pattern.");
      }
      vhost.domains.emplace_back(std::move(domain_pattern));
    }
    if (vhost.domains.empty()) {
      return GRPC_ERROR_CREATE_FROM_STATIC_STRING("VirtualHost has no domains");
    }
    // Parse routes.
    size_t num_routes;
    const envoy_config_route_v3_Route* const* routes =
        envoy_config_route_v3_VirtualHost_routes(virtual_hosts[i], &num_routes);
    if (num_routes < 1) {
      return GRPC_ERROR_CREATE_FROM_STATIC_STRING(
          "No route found in the virtual host.");
    }
    // Loop over the whole list of routes
    for (size_t j = 0; j < num_routes; ++j) {
      const envoy_config_route_v3_RouteMatch* match =
          envoy_config_route_v3_Route_match(routes[j]);
      size_t query_parameters_size;
      static_cast<void>(envoy_config_route_v3_RouteMatch_query_parameters(
          match, &query_parameters_size));
      if (query_parameters_size > 0) {
        continue;
      }
      XdsApi::Route route;
      bool ignore_route = false;
      grpc_error* error = RoutePathMatchParse(match, &route, &ignore_route);
      if (error != GRPC_ERROR_NONE) return error;
      if (ignore_route) continue;
      error = RouteHeaderMatchersParse(match, &route);
      if (error != GRPC_ERROR_NONE) return error;
      error = RouteRuntimeFractionParse(match, &route);
      if (error != GRPC_ERROR_NONE) return error;
      error = RouteActionParse(routes[j], &route, &ignore_route);
      if (error != GRPC_ERROR_NONE) return error;
      if (ignore_route) continue;
      const google_protobuf_BoolValue* case_sensitive =
          envoy_config_route_v3_RouteMatch_case_sensitive(match);
      if (case_sensitive != nullptr &&
          !google_protobuf_BoolValue_value(case_sensitive)) {
        return GRPC_ERROR_CREATE_FROM_STATIC_STRING(
            "case_sensitive if set must be set to true.");
      }
      vhost.routes.emplace_back(std::move(route));
    }
    if (vhost.routes.empty()) {
      return GRPC_ERROR_CREATE_FROM_STATIC_STRING("No valid routes specified.");
    }
  }
  return GRPC_ERROR_NONE;
}

grpc_error* LdsResponseParse(
    XdsClient* client, TraceFlag* tracer, upb_symtab* symtab,
    const envoy_service_discovery_v3_DiscoveryResponse* response,
    const std::string& expected_server_name,
    absl::optional<XdsApi::LdsUpdate>* lds_update, upb_arena* arena) {
  // Get the resources from the response.
  size_t size;
  const google_protobuf_Any* const* resources =
      envoy_service_discovery_v3_DiscoveryResponse_resources(response, &size);
  for (size_t i = 0; i < size; ++i) {
    // Check the type_url of the resource.
    absl::string_view type_url =
        UpbStringToAbsl(google_protobuf_Any_type_url(resources[i]));
    if (!IsLds(type_url)) {
      return GRPC_ERROR_CREATE_FROM_STATIC_STRING("Resource is not LDS.");
    }
    // Decode the listener.
    const upb_strview encoded_listener =
        google_protobuf_Any_value(resources[i]);
    const envoy_config_listener_v3_Listener* listener =
        envoy_config_listener_v3_Listener_parse(encoded_listener.data,
                                                encoded_listener.size, arena);
    if (listener == nullptr) {
      return GRPC_ERROR_CREATE_FROM_STATIC_STRING("Can't decode listener.");
    }
    // Check listener name. Ignore unexpected listeners.
    absl::string_view name =
        UpbStringToAbsl(envoy_config_listener_v3_Listener_name(listener));
    if (name != expected_server_name) continue;
    // Get api_listener and decode it to http_connection_manager.
    const envoy_config_listener_v3_ApiListener* api_listener =
        envoy_config_listener_v3_Listener_api_listener(listener);
    if (api_listener == nullptr) {
      return GRPC_ERROR_CREATE_FROM_STATIC_STRING(
          "Listener has no ApiListener.");
    }
    const upb_strview encoded_api_listener = google_protobuf_Any_value(
        envoy_config_listener_v3_ApiListener_api_listener(api_listener));
    const envoy_extensions_filters_network_http_connection_manager_v3_HttpConnectionManager*
        http_connection_manager =
            envoy_extensions_filters_network_http_connection_manager_v3_HttpConnectionManager_parse(
                encoded_api_listener.data, encoded_api_listener.size, arena);
    if (http_connection_manager == nullptr) {
      return GRPC_ERROR_CREATE_FROM_STATIC_STRING(
          "Could not parse HttpConnectionManager config from ApiListener");
    }
    // Found inlined route_config. Parse it to find the cluster_name.
    if (envoy_extensions_filters_network_http_connection_manager_v3_HttpConnectionManager_has_route_config(
            http_connection_manager)) {
      const envoy_config_route_v3_RouteConfiguration* route_config =
          envoy_extensions_filters_network_http_connection_manager_v3_HttpConnectionManager_route_config(
              http_connection_manager);
      XdsApi::RdsUpdate rds_update;
<<<<<<< HEAD
      grpc_error* error = RouteConfigParse(client, tracer, symtab, route_config,
                                           expected_server_name, &rds_update);
=======
      grpc_error* error =
          RouteConfigParse(client, tracer, route_config, &rds_update);
>>>>>>> d109f4b4
      if (error != GRPC_ERROR_NONE) return error;
      lds_update->emplace();
      (*lds_update)->rds_update = std::move(rds_update);
      return GRPC_ERROR_NONE;
    }
    // Validate that RDS must be used to get the route_config dynamically.
    if (!envoy_extensions_filters_network_http_connection_manager_v3_HttpConnectionManager_has_rds(
            http_connection_manager)) {
      return GRPC_ERROR_CREATE_FROM_STATIC_STRING(
          "HttpConnectionManager neither has inlined route_config nor RDS.");
    }
    const envoy_extensions_filters_network_http_connection_manager_v3_Rds* rds =
        envoy_extensions_filters_network_http_connection_manager_v3_HttpConnectionManager_rds(
            http_connection_manager);
    // Check that the ConfigSource specifies ADS.
    const envoy_config_core_v3_ConfigSource* config_source =
        envoy_extensions_filters_network_http_connection_manager_v3_Rds_config_source(
            rds);
    if (config_source == nullptr) {
      return GRPC_ERROR_CREATE_FROM_STATIC_STRING(
          "HttpConnectionManager missing config_source for RDS.");
    }
    if (!envoy_config_core_v3_ConfigSource_has_ads(config_source)) {
      return GRPC_ERROR_CREATE_FROM_STATIC_STRING(
          "HttpConnectionManager ConfigSource for RDS does not specify ADS.");
    }
    // Get the route_config_name.
    lds_update->emplace();
    (*lds_update)->route_config_name = UpbStringToStdString(
        envoy_extensions_filters_network_http_connection_manager_v3_Rds_route_config_name(
            rds));
    return GRPC_ERROR_NONE;
  }
  return GRPC_ERROR_NONE;
}

grpc_error* RdsResponseParse(
    XdsClient* client, TraceFlag* tracer, upb_symtab* symtab,
    const envoy_service_discovery_v3_DiscoveryResponse* response,
    const std::set<absl::string_view>& expected_route_configuration_names,
    absl::optional<XdsApi::RdsUpdate>* rds_update, upb_arena* arena) {
  // Get the resources from the response.
  size_t size;
  const google_protobuf_Any* const* resources =
      envoy_service_discovery_v3_DiscoveryResponse_resources(response, &size);
  for (size_t i = 0; i < size; ++i) {
    // Check the type_url of the resource.
    absl::string_view type_url =
        UpbStringToAbsl(google_protobuf_Any_type_url(resources[i]));
    if (!IsRds(type_url)) {
      return GRPC_ERROR_CREATE_FROM_STATIC_STRING("Resource is not RDS.");
    }
    // Decode the route_config.
    const upb_strview encoded_route_config =
        google_protobuf_Any_value(resources[i]);
    const envoy_config_route_v3_RouteConfiguration* route_config =
        envoy_config_route_v3_RouteConfiguration_parse(
            encoded_route_config.data, encoded_route_config.size, arena);
    if (route_config == nullptr) {
      return GRPC_ERROR_CREATE_FROM_STATIC_STRING("Can't decode route_config.");
    }
    // Check route_config_name. Ignore unexpected route_config.
    absl::string_view route_config_name = UpbStringToAbsl(
        envoy_config_route_v3_RouteConfiguration_name(route_config));
    if (expected_route_configuration_names.find(route_config_name) ==
        expected_route_configuration_names.end()) {
      continue;
    }
    // Parse the route_config.
    XdsApi::RdsUpdate local_rds_update;
    grpc_error* error =
<<<<<<< HEAD
        RouteConfigParse(client, tracer, symtab, route_config,
                         expected_server_name, &local_rds_update);
=======
        RouteConfigParse(client, tracer, route_config, &local_rds_update);
>>>>>>> d109f4b4
    if (error != GRPC_ERROR_NONE) return error;
    rds_update->emplace(std::move(local_rds_update));
    return GRPC_ERROR_NONE;
  }
  return GRPC_ERROR_NONE;
}

grpc_error* CdsResponseParse(
    XdsClient* client, TraceFlag* tracer, upb_symtab* symtab,
    const envoy_service_discovery_v3_DiscoveryResponse* response,
    const std::set<absl::string_view>& expected_cluster_names,
    XdsApi::CdsUpdateMap* cds_update_map, upb_arena* arena) {
  // Get the resources from the response.
  size_t size;
  const google_protobuf_Any* const* resources =
      envoy_service_discovery_v3_DiscoveryResponse_resources(response, &size);
  // Parse all the resources in the CDS response.
  for (size_t i = 0; i < size; ++i) {
    XdsApi::CdsUpdate cds_update;
    // Check the type_url of the resource.
    absl::string_view type_url =
        UpbStringToAbsl(google_protobuf_Any_type_url(resources[i]));
    if (!IsCds(type_url)) {
      return GRPC_ERROR_CREATE_FROM_STATIC_STRING("Resource is not CDS.");
    }
    // Decode the cluster.
    const upb_strview encoded_cluster = google_protobuf_Any_value(resources[i]);
    const envoy_config_cluster_v3_Cluster* cluster =
        envoy_config_cluster_v3_Cluster_parse(encoded_cluster.data,
                                              encoded_cluster.size, arena);
    if (cluster == nullptr) {
      return GRPC_ERROR_CREATE_FROM_STATIC_STRING("Can't decode cluster.");
    }
    MaybeLogCluster(client, tracer, symtab, cluster);
    // Ignore unexpected cluster names.
    std::string cluster_name =
        UpbStringToStdString(envoy_config_cluster_v3_Cluster_name(cluster));
    if (expected_cluster_names.find(cluster_name) ==
        expected_cluster_names.end()) {
      continue;
    }
    // Fail on duplicate resources.
    if (cds_update_map->find(cluster_name) != cds_update_map->end()) {
      return GRPC_ERROR_CREATE_FROM_COPIED_STRING(
          absl::StrCat("duplicate resource name \"", cluster_name, "\"")
              .c_str());
    }
    // Check the cluster_discovery_type.
    if (!envoy_config_cluster_v3_Cluster_has_type(cluster)) {
      return GRPC_ERROR_CREATE_FROM_STATIC_STRING("DiscoveryType not found.");
    }
    if (envoy_config_cluster_v3_Cluster_type(cluster) !=
        envoy_config_cluster_v3_Cluster_EDS) {
      return GRPC_ERROR_CREATE_FROM_STATIC_STRING("DiscoveryType is not EDS.");
    }
    // Check the EDS config source.
    const envoy_config_cluster_v3_Cluster_EdsClusterConfig* eds_cluster_config =
        envoy_config_cluster_v3_Cluster_eds_cluster_config(cluster);
    const envoy_config_core_v3_ConfigSource* eds_config =
        envoy_config_cluster_v3_Cluster_EdsClusterConfig_eds_config(
            eds_cluster_config);
    if (!envoy_config_core_v3_ConfigSource_has_ads(eds_config)) {
      return GRPC_ERROR_CREATE_FROM_STATIC_STRING(
          "EDS ConfigSource is not ADS.");
    }
    // Record EDS service_name (if any).
    upb_strview service_name =
        envoy_config_cluster_v3_Cluster_EdsClusterConfig_service_name(
            eds_cluster_config);
    if (service_name.size != 0) {
      cds_update.eds_service_name = UpbStringToStdString(service_name);
    }
    // Check the LB policy.
    if (envoy_config_cluster_v3_Cluster_lb_policy(cluster) !=
        envoy_config_cluster_v3_Cluster_ROUND_ROBIN) {
      return GRPC_ERROR_CREATE_FROM_STATIC_STRING(
          "LB policy is not ROUND_ROBIN.");
    }
    // Record LRS server name (if any).
    const envoy_config_core_v3_ConfigSource* lrs_server =
        envoy_config_cluster_v3_Cluster_lrs_server(cluster);
    if (lrs_server != nullptr) {
      if (!envoy_config_core_v3_ConfigSource_has_self(lrs_server)) {
        return GRPC_ERROR_CREATE_FROM_STATIC_STRING(
            "LRS ConfigSource is not self.");
      }
      cds_update.lrs_load_reporting_server_name.emplace("");
    }
    cds_update_map->emplace(std::move(cluster_name), std::move(cds_update));
  }
  return GRPC_ERROR_NONE;
}

grpc_error* ServerAddressParseAndAppend(
    const envoy_config_endpoint_v3_LbEndpoint* lb_endpoint,
    ServerAddressList* list) {
  // If health_status is not HEALTHY or UNKNOWN, skip this endpoint.
  const int32_t health_status =
      envoy_config_endpoint_v3_LbEndpoint_health_status(lb_endpoint);
  if (health_status != envoy_config_core_v3_UNKNOWN &&
      health_status != envoy_config_core_v3_HEALTHY) {
    return GRPC_ERROR_NONE;
  }
  // Find the ip:port.
  const envoy_config_endpoint_v3_Endpoint* endpoint =
      envoy_config_endpoint_v3_LbEndpoint_endpoint(lb_endpoint);
  const envoy_config_core_v3_Address* address =
      envoy_config_endpoint_v3_Endpoint_address(endpoint);
  const envoy_config_core_v3_SocketAddress* socket_address =
      envoy_config_core_v3_Address_socket_address(address);
  std::string address_str = UpbStringToStdString(
      envoy_config_core_v3_SocketAddress_address(socket_address));
  uint32_t port = envoy_config_core_v3_SocketAddress_port_value(socket_address);
  if (GPR_UNLIKELY(port >> 16) != 0) {
    return GRPC_ERROR_CREATE_FROM_STATIC_STRING("Invalid port.");
  }
  // Populate grpc_resolved_address.
  grpc_resolved_address addr;
  grpc_string_to_sockaddr(&addr, address_str.c_str(), port);
  // Append the address to the list.
  list->emplace_back(addr, nullptr);
  return GRPC_ERROR_NONE;
}

grpc_error* LocalityParse(
    const envoy_config_endpoint_v3_LocalityLbEndpoints* locality_lb_endpoints,
    XdsApi::PriorityListUpdate::LocalityMap::Locality* output_locality) {
  // Parse LB weight.
  const google_protobuf_UInt32Value* lb_weight =
      envoy_config_endpoint_v3_LocalityLbEndpoints_load_balancing_weight(
          locality_lb_endpoints);
  // If LB weight is not specified, it means this locality is assigned no load.
  // TODO(juanlishen): When we support CDS to configure the inter-locality
  // policy, we should change the LB weight handling.
  output_locality->lb_weight =
      lb_weight != nullptr ? google_protobuf_UInt32Value_value(lb_weight) : 0;
  if (output_locality->lb_weight == 0) return GRPC_ERROR_NONE;
  // Parse locality name.
  const envoy_config_core_v3_Locality* locality =
      envoy_config_endpoint_v3_LocalityLbEndpoints_locality(
          locality_lb_endpoints);
  std::string region =
      UpbStringToStdString(envoy_config_core_v3_Locality_region(locality));
  std::string zone =
      UpbStringToStdString(envoy_config_core_v3_Locality_region(locality));
  std::string sub_zone =
      UpbStringToStdString(envoy_config_core_v3_Locality_sub_zone(locality));
  output_locality->name = MakeRefCounted<XdsLocalityName>(
      std::move(region), std::move(zone), std::move(sub_zone));
  // Parse the addresses.
  size_t size;
  const envoy_config_endpoint_v3_LbEndpoint* const* lb_endpoints =
      envoy_config_endpoint_v3_LocalityLbEndpoints_lb_endpoints(
          locality_lb_endpoints, &size);
  for (size_t i = 0; i < size; ++i) {
    grpc_error* error = ServerAddressParseAndAppend(
        lb_endpoints[i], &output_locality->serverlist);
    if (error != GRPC_ERROR_NONE) return error;
  }
  // Parse the priority.
  output_locality->priority =
      envoy_config_endpoint_v3_LocalityLbEndpoints_priority(
          locality_lb_endpoints);
  return GRPC_ERROR_NONE;
}

grpc_error* DropParseAndAppend(
    const envoy_config_endpoint_v3_ClusterLoadAssignment_Policy_DropOverload*
        drop_overload,
    XdsApi::DropConfig* drop_config) {
  // Get the category.
  std::string category = UpbStringToStdString(
      envoy_config_endpoint_v3_ClusterLoadAssignment_Policy_DropOverload_category(
          drop_overload));
  if (category.size() == 0) {
    return GRPC_ERROR_CREATE_FROM_STATIC_STRING("Empty drop category name");
  }
  // Get the drop rate (per million).
  const envoy_type_v3_FractionalPercent* drop_percentage =
      envoy_config_endpoint_v3_ClusterLoadAssignment_Policy_DropOverload_drop_percentage(
          drop_overload);
  uint32_t numerator =
      envoy_type_v3_FractionalPercent_numerator(drop_percentage);
  const auto denominator =
      static_cast<envoy_type_v3_FractionalPercent_DenominatorType>(
          envoy_type_v3_FractionalPercent_denominator(drop_percentage));
  // Normalize to million.
  switch (denominator) {
    case envoy_type_v3_FractionalPercent_HUNDRED:
      numerator *= 10000;
      break;
    case envoy_type_v3_FractionalPercent_TEN_THOUSAND:
      numerator *= 100;
      break;
    case envoy_type_v3_FractionalPercent_MILLION:
      break;
    default:
      return GRPC_ERROR_CREATE_FROM_STATIC_STRING("Unknown denominator type");
  }
  // Cap numerator to 1000000.
  numerator = GPR_MIN(numerator, 1000000);
  drop_config->AddCategory(std::move(category), numerator);
  return GRPC_ERROR_NONE;
}

grpc_error* EdsResponseParse(
    XdsClient* client, TraceFlag* tracer, upb_symtab* symtab,
    const envoy_service_discovery_v3_DiscoveryResponse* response,
    const std::set<absl::string_view>& expected_eds_service_names,
    XdsApi::EdsUpdateMap* eds_update_map, upb_arena* arena) {
  // Get the resources from the response.
  size_t size;
  const google_protobuf_Any* const* resources =
      envoy_service_discovery_v3_DiscoveryResponse_resources(response, &size);
  for (size_t i = 0; i < size; ++i) {
    XdsApi::EdsUpdate eds_update;
    // Check the type_url of the resource.
    absl::string_view type_url =
        UpbStringToAbsl(google_protobuf_Any_type_url(resources[i]));
    if (!IsEds(type_url)) {
      return GRPC_ERROR_CREATE_FROM_STATIC_STRING("Resource is not EDS.");
    }
    // Get the cluster_load_assignment.
    upb_strview encoded_cluster_load_assignment =
        google_protobuf_Any_value(resources[i]);
    envoy_config_endpoint_v3_ClusterLoadAssignment* cluster_load_assignment =
        envoy_config_endpoint_v3_ClusterLoadAssignment_parse(
            encoded_cluster_load_assignment.data,
            encoded_cluster_load_assignment.size, arena);
    if (cluster_load_assignment == nullptr) {
      return GRPC_ERROR_CREATE_FROM_STATIC_STRING(
          "Can't parse cluster_load_assignment.");
    }
<<<<<<< HEAD
    MaybeLogClusterLoadAssignment(client, tracer, symtab,
                                  cluster_load_assignment);
    // Check the cluster name (which actually means eds_service_name). Ignore
    // unexpected names.
    upb_strview cluster_name =
=======
    MaybeLogClusterLoadAssignment(client, tracer, cluster_load_assignment);
    // Check the EDS service name.  Ignore unexpected names.
    std::string eds_service_name = UpbStringToStdString(
>>>>>>> d109f4b4
        envoy_config_endpoint_v3_ClusterLoadAssignment_cluster_name(
            cluster_load_assignment));
    if (expected_eds_service_names.find(eds_service_name) ==
        expected_eds_service_names.end()) {
      continue;
    }
    // Fail on duplicate resources.
    if (eds_update_map->find(eds_service_name) != eds_update_map->end()) {
      return GRPC_ERROR_CREATE_FROM_COPIED_STRING(
          absl::StrCat("duplicate resource name \"", eds_service_name, "\"")
              .c_str());
    }
    // Get the endpoints.
    size_t locality_size;
    const envoy_config_endpoint_v3_LocalityLbEndpoints* const* endpoints =
        envoy_config_endpoint_v3_ClusterLoadAssignment_endpoints(
            cluster_load_assignment, &locality_size);
    for (size_t j = 0; j < locality_size; ++j) {
      XdsApi::PriorityListUpdate::LocalityMap::Locality locality;
      grpc_error* error = LocalityParse(endpoints[j], &locality);
      if (error != GRPC_ERROR_NONE) return error;
      // Filter out locality with weight 0.
      if (locality.lb_weight == 0) continue;
      eds_update.priority_list_update.Add(locality);
    }
    for (uint32_t priority = 0;
         priority < eds_update.priority_list_update.size(); ++priority) {
      auto* locality_map = eds_update.priority_list_update.Find(priority);
      if (locality_map == nullptr || locality_map->size() == 0) {
        return GRPC_ERROR_CREATE_FROM_STATIC_STRING(
            "EDS update includes sparse priority list");
      }
    }
    // Get the drop config.
    eds_update.drop_config = MakeRefCounted<XdsApi::DropConfig>();
    const envoy_config_endpoint_v3_ClusterLoadAssignment_Policy* policy =
        envoy_config_endpoint_v3_ClusterLoadAssignment_policy(
            cluster_load_assignment);
    if (policy != nullptr) {
      size_t drop_size;
      const envoy_config_endpoint_v3_ClusterLoadAssignment_Policy_DropOverload* const*
          drop_overload =
              envoy_config_endpoint_v3_ClusterLoadAssignment_Policy_drop_overloads(
                  policy, &drop_size);
      for (size_t j = 0; j < drop_size; ++j) {
        grpc_error* error =
            DropParseAndAppend(drop_overload[j], eds_update.drop_config.get());
        if (error != GRPC_ERROR_NONE) return error;
      }
    }
    eds_update_map->emplace(std::move(eds_service_name), std::move(eds_update));
  }
  return GRPC_ERROR_NONE;
}

std::string TypeUrlInternalToExternal(absl::string_view type_url) {
  if (type_url == kLdsV2TypeUrl) {
    return XdsApi::kLdsTypeUrl;
  } else if (type_url == kRdsV2TypeUrl) {
    return XdsApi::kRdsTypeUrl;
  } else if (type_url == kCdsV2TypeUrl) {
    return XdsApi::kCdsTypeUrl;
  } else if (type_url == kEdsV2TypeUrl) {
    return XdsApi::kEdsTypeUrl;
  }
  return std::string(type_url);
}

}  // namespace

XdsApi::AdsParseResult XdsApi::ParseAdsResponse(
    const grpc_slice& encoded_response, const std::string& expected_server_name,
    const std::set<absl::string_view>& expected_route_configuration_names,
    const std::set<absl::string_view>& expected_cluster_names,
    const std::set<absl::string_view>& expected_eds_service_names) {
  AdsParseResult result;
  upb::Arena arena;
  // Decode the response.
  const envoy_service_discovery_v3_DiscoveryResponse* response =
      envoy_service_discovery_v3_DiscoveryResponse_parse(
          reinterpret_cast<const char*>(GRPC_SLICE_START_PTR(encoded_response)),
          GRPC_SLICE_LENGTH(encoded_response), arena.ptr());
  // If decoding fails, output an empty type_url and return.
  if (response == nullptr) {
    result.parse_error =
        GRPC_ERROR_CREATE_FROM_STATIC_STRING("Can't decode DiscoveryResponse.");
    return result;
  }
  MaybeLogDiscoveryResponse(client_, tracer_, symtab_.ptr(), response);
  // Record the type_url, the version_info, and the nonce of the response.
  result.type_url = TypeUrlInternalToExternal(UpbStringToAbsl(
      envoy_service_discovery_v3_DiscoveryResponse_type_url(response)));
  result.version = UpbStringToStdString(
      envoy_service_discovery_v3_DiscoveryResponse_version_info(response));
  result.nonce = UpbStringToStdString(
      envoy_service_discovery_v3_DiscoveryResponse_nonce(response));
  // Parse the response according to the resource type.
  if (IsLds(result.type_url)) {
    result.parse_error =
        LdsResponseParse(client_, tracer_, symtab_.ptr(), response,
                         expected_server_name, &result.lds_update, arena.ptr());
  } else if (IsRds(result.type_url)) {
<<<<<<< HEAD
    result.parse_error = RdsResponseParse(
        client_, tracer_, symtab_.ptr(), response, expected_server_name,
        expected_route_configuration_names, &result.rds_update, arena.ptr());
=======
    result.parse_error = RdsResponseParse(client_, tracer_, response,
                                          expected_route_configuration_names,
                                          &result.rds_update, arena.ptr());
>>>>>>> d109f4b4
  } else if (IsCds(result.type_url)) {
    result.parse_error = CdsResponseParse(client_, tracer_, symtab_.ptr(),
                                          response, expected_cluster_names,
                                          &result.cds_update_map, arena.ptr());
  } else if (IsEds(result.type_url)) {
    result.parse_error = EdsResponseParse(client_, tracer_, symtab_.ptr(),
                                          response, expected_eds_service_names,
                                          &result.eds_update_map, arena.ptr());
  }
  return result;
}

namespace {

void MaybeLogLrsRequest(
    XdsClient* client, TraceFlag* tracer, upb_symtab* symtab,
    const envoy_service_load_stats_v3_LoadStatsRequest* request) {
  if (GRPC_TRACE_FLAG_ENABLED(*tracer) &&
      gpr_should_log(GPR_LOG_SEVERITY_DEBUG)) {
    const upb_msgdef* msg_type =
        envoy_service_load_stats_v3_LoadStatsRequest_getmsgdef(symtab);
    char buf[10240];
    upb_text_encode(request, msg_type, nullptr, 0, buf, sizeof(buf));
    gpr_log(GPR_DEBUG, "[xds_client %p] constructed LRS request: %s", client,
            buf);
  }
}

grpc_slice SerializeLrsRequest(
    const envoy_service_load_stats_v3_LoadStatsRequest* request,
    upb_arena* arena) {
  size_t output_length;
  char* output = envoy_service_load_stats_v3_LoadStatsRequest_serialize(
      request, arena, &output_length);
  return grpc_slice_from_copied_buffer(output, output_length);
}

}  // namespace

grpc_slice XdsApi::CreateLrsInitialRequest(const std::string& server_name) {
  upb::Arena arena;
  // Create a request.
  envoy_service_load_stats_v3_LoadStatsRequest* request =
      envoy_service_load_stats_v3_LoadStatsRequest_new(arena.ptr());
  // Populate node.
  envoy_config_core_v3_Node* node_msg =
      envoy_service_load_stats_v3_LoadStatsRequest_mutable_node(request,
                                                                arena.ptr());
  PopulateNode(arena.ptr(), bootstrap_, build_version_, user_agent_name_,
               server_name, node_msg);
  envoy_config_core_v3_Node_add_client_features(
      node_msg, upb_strview_makez("envoy.lrs.supports_send_all_clusters"),
      arena.ptr());
  MaybeLogLrsRequest(client_, tracer_, symtab_.ptr(), request);
  return SerializeLrsRequest(request, arena.ptr());
}

namespace {

void LocalityStatsPopulate(
    envoy_config_endpoint_v3_UpstreamLocalityStats* output,
    const XdsLocalityName& locality_name,
    const XdsClusterLocalityStats::Snapshot& snapshot, upb_arena* arena) {
  // Set locality.
  envoy_config_core_v3_Locality* locality =
      envoy_config_endpoint_v3_UpstreamLocalityStats_mutable_locality(output,
                                                                      arena);
  if (!locality_name.region().empty()) {
    envoy_config_core_v3_Locality_set_region(
        locality, StdStringToUpbString(locality_name.region()));
  }
  if (!locality_name.zone().empty()) {
    envoy_config_core_v3_Locality_set_zone(
        locality, StdStringToUpbString(locality_name.zone()));
  }
  if (!locality_name.sub_zone().empty()) {
    envoy_config_core_v3_Locality_set_sub_zone(
        locality, StdStringToUpbString(locality_name.sub_zone()));
  }
  // Set total counts.
  envoy_config_endpoint_v3_UpstreamLocalityStats_set_total_successful_requests(
      output, snapshot.total_successful_requests);
  envoy_config_endpoint_v3_UpstreamLocalityStats_set_total_requests_in_progress(
      output, snapshot.total_requests_in_progress);
  envoy_config_endpoint_v3_UpstreamLocalityStats_set_total_error_requests(
      output, snapshot.total_error_requests);
  envoy_config_endpoint_v3_UpstreamLocalityStats_set_total_issued_requests(
      output, snapshot.total_issued_requests);
  // Add backend metrics.
  for (const auto& p : snapshot.backend_metrics) {
    const std::string& metric_name = p.first;
    const XdsClusterLocalityStats::BackendMetric& metric_value = p.second;
    envoy_config_endpoint_v3_EndpointLoadMetricStats* load_metric =
        envoy_config_endpoint_v3_UpstreamLocalityStats_add_load_metric_stats(
            output, arena);
    envoy_config_endpoint_v3_EndpointLoadMetricStats_set_metric_name(
        load_metric, StdStringToUpbString(metric_name));
    envoy_config_endpoint_v3_EndpointLoadMetricStats_set_num_requests_finished_with_metric(
        load_metric, metric_value.num_requests_finished_with_metric);
    envoy_config_endpoint_v3_EndpointLoadMetricStats_set_total_metric_value(
        load_metric, metric_value.total_metric_value);
  }
}

}  // namespace

grpc_slice XdsApi::CreateLrsRequest(
    ClusterLoadReportMap cluster_load_report_map) {
  upb::Arena arena;
  // Create a request.
  envoy_service_load_stats_v3_LoadStatsRequest* request =
      envoy_service_load_stats_v3_LoadStatsRequest_new(arena.ptr());
  for (auto& p : cluster_load_report_map) {
    const std::string& cluster_name = p.first.first;
    const std::string& eds_service_name = p.first.second;
    const ClusterLoadReport& load_report = p.second;
    // Add cluster stats.
    envoy_config_endpoint_v3_ClusterStats* cluster_stats =
        envoy_service_load_stats_v3_LoadStatsRequest_add_cluster_stats(
            request, arena.ptr());
    // Set the cluster name.
    envoy_config_endpoint_v3_ClusterStats_set_cluster_name(
        cluster_stats, StdStringToUpbString(cluster_name));
    // Set EDS service name, if non-empty.
    if (!eds_service_name.empty()) {
      envoy_config_endpoint_v3_ClusterStats_set_cluster_service_name(
          cluster_stats, StdStringToUpbString(eds_service_name));
    }
    // Add locality stats.
    for (const auto& p : load_report.locality_stats) {
      const XdsLocalityName& locality_name = *p.first;
      const auto& snapshot = p.second;
      envoy_config_endpoint_v3_UpstreamLocalityStats* locality_stats =
          envoy_config_endpoint_v3_ClusterStats_add_upstream_locality_stats(
              cluster_stats, arena.ptr());
      LocalityStatsPopulate(locality_stats, locality_name, snapshot,
                            arena.ptr());
    }
    // Add dropped requests.
    uint64_t total_dropped_requests = 0;
    for (const auto& p : load_report.dropped_requests) {
      const std::string& category = p.first;
      const uint64_t count = p.second;
      envoy_config_endpoint_v3_ClusterStats_DroppedRequests* dropped_requests =
          envoy_config_endpoint_v3_ClusterStats_add_dropped_requests(
              cluster_stats, arena.ptr());
      envoy_config_endpoint_v3_ClusterStats_DroppedRequests_set_category(
          dropped_requests, StdStringToUpbString(category));
      envoy_config_endpoint_v3_ClusterStats_DroppedRequests_set_dropped_count(
          dropped_requests, count);
      total_dropped_requests += count;
    }
    // Set total dropped requests.
    envoy_config_endpoint_v3_ClusterStats_set_total_dropped_requests(
        cluster_stats, total_dropped_requests);
    // Set real load report interval.
    gpr_timespec timespec =
        grpc_millis_to_timespec(load_report.load_report_interval, GPR_TIMESPAN);
    google_protobuf_Duration* load_report_interval =
        envoy_config_endpoint_v3_ClusterStats_mutable_load_report_interval(
            cluster_stats, arena.ptr());
    google_protobuf_Duration_set_seconds(load_report_interval, timespec.tv_sec);
    google_protobuf_Duration_set_nanos(load_report_interval, timespec.tv_nsec);
  }
  MaybeLogLrsRequest(client_, tracer_, symtab_.ptr(), request);
  return SerializeLrsRequest(request, arena.ptr());
}

grpc_error* XdsApi::ParseLrsResponse(const grpc_slice& encoded_response,
                                     bool* send_all_clusters,
                                     std::set<std::string>* cluster_names,
                                     grpc_millis* load_reporting_interval) {
  upb::Arena arena;
  // Decode the response.
  const envoy_service_load_stats_v3_LoadStatsResponse* decoded_response =
      envoy_service_load_stats_v3_LoadStatsResponse_parse(
          reinterpret_cast<const char*>(GRPC_SLICE_START_PTR(encoded_response)),
          GRPC_SLICE_LENGTH(encoded_response), arena.ptr());
  // Parse the response.
  if (decoded_response == nullptr) {
    return GRPC_ERROR_CREATE_FROM_STATIC_STRING("Can't decode response.");
  }
  // Check send_all_clusters.
  if (envoy_service_load_stats_v3_LoadStatsResponse_send_all_clusters(
          decoded_response)) {
    *send_all_clusters = true;
  } else {
    // Store the cluster names.
    size_t size;
    const upb_strview* clusters =
        envoy_service_load_stats_v3_LoadStatsResponse_clusters(decoded_response,
                                                               &size);
    for (size_t i = 0; i < size; ++i) {
      cluster_names->emplace(UpbStringToStdString(clusters[i]));
    }
  }
  // Get the load report interval.
  const google_protobuf_Duration* load_reporting_interval_duration =
      envoy_service_load_stats_v3_LoadStatsResponse_load_reporting_interval(
          decoded_response);
  gpr_timespec timespec{
      google_protobuf_Duration_seconds(load_reporting_interval_duration),
      google_protobuf_Duration_nanos(load_reporting_interval_duration),
      GPR_TIMESPAN};
  *load_reporting_interval = gpr_time_to_millis(timespec);
  return GRPC_ERROR_NONE;
}

}  // namespace grpc_core<|MERGE_RESOLUTION|>--- conflicted
+++ resolved
@@ -1182,13 +1182,8 @@
 grpc_error* RouteConfigParse(
     XdsClient* client, TraceFlag* tracer, upb_symtab* symtab,
     const envoy_config_route_v3_RouteConfiguration* route_config,
-<<<<<<< HEAD
-    const std::string& expected_server_name, XdsApi::RdsUpdate* rds_update) {
+    XdsApi::RdsUpdate* rds_update) {
   MaybeLogRouteConfiguration(client, tracer, symtab, route_config);
-=======
-    XdsApi::RdsUpdate* rds_update) {
-  MaybeLogRouteConfiguration(client, tracer, route_config);
->>>>>>> d109f4b4
   // Get the virtual hosts.
   size_t size;
   const envoy_config_route_v3_VirtualHost* const* virtual_hosts =
@@ -1311,13 +1306,8 @@
           envoy_extensions_filters_network_http_connection_manager_v3_HttpConnectionManager_route_config(
               http_connection_manager);
       XdsApi::RdsUpdate rds_update;
-<<<<<<< HEAD
-      grpc_error* error = RouteConfigParse(client, tracer, symtab, route_config,
-                                           expected_server_name, &rds_update);
-=======
       grpc_error* error =
-          RouteConfigParse(client, tracer, route_config, &rds_update);
->>>>>>> d109f4b4
+          RouteConfigParse(client, tracer, symtab, route_config, &rds_update);
       if (error != GRPC_ERROR_NONE) return error;
       lds_update->emplace();
       (*lds_update)->rds_update = std::move(rds_update);
@@ -1388,13 +1378,8 @@
     }
     // Parse the route_config.
     XdsApi::RdsUpdate local_rds_update;
-    grpc_error* error =
-<<<<<<< HEAD
-        RouteConfigParse(client, tracer, symtab, route_config,
-                         expected_server_name, &local_rds_update);
-=======
-        RouteConfigParse(client, tracer, route_config, &local_rds_update);
->>>>>>> d109f4b4
+    grpc_error* error = RouteConfigParse(client, tracer, symtab, route_config,
+                                         &local_rds_update);
     if (error != GRPC_ERROR_NONE) return error;
     rds_update->emplace(std::move(local_rds_update));
     return GRPC_ERROR_NONE;
@@ -1628,17 +1613,10 @@
       return GRPC_ERROR_CREATE_FROM_STATIC_STRING(
           "Can't parse cluster_load_assignment.");
     }
-<<<<<<< HEAD
     MaybeLogClusterLoadAssignment(client, tracer, symtab,
                                   cluster_load_assignment);
-    // Check the cluster name (which actually means eds_service_name). Ignore
-    // unexpected names.
-    upb_strview cluster_name =
-=======
-    MaybeLogClusterLoadAssignment(client, tracer, cluster_load_assignment);
     // Check the EDS service name.  Ignore unexpected names.
     std::string eds_service_name = UpbStringToStdString(
->>>>>>> d109f4b4
         envoy_config_endpoint_v3_ClusterLoadAssignment_cluster_name(
             cluster_load_assignment));
     if (expected_eds_service_names.find(eds_service_name) ==
@@ -1741,15 +1719,9 @@
         LdsResponseParse(client_, tracer_, symtab_.ptr(), response,
                          expected_server_name, &result.lds_update, arena.ptr());
   } else if (IsRds(result.type_url)) {
-<<<<<<< HEAD
     result.parse_error = RdsResponseParse(
-        client_, tracer_, symtab_.ptr(), response, expected_server_name,
+        client_, tracer_, symtab_.ptr(), response,
         expected_route_configuration_names, &result.rds_update, arena.ptr());
-=======
-    result.parse_error = RdsResponseParse(client_, tracer_, response,
-                                          expected_route_configuration_names,
-                                          &result.rds_update, arena.ptr());
->>>>>>> d109f4b4
   } else if (IsCds(result.type_url)) {
     result.parse_error = CdsResponseParse(client_, tracer_, symtab_.ptr(),
                                           response, expected_cluster_names,
