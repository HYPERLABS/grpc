--- conflicted
+++ resolved
@@ -139,12 +139,7 @@
 #define CALLSTACK_TO_SUBCHANNEL_CALL(callstack) \
   (((grpc_subchannel_call*)(callstack)) - 1)
 
-<<<<<<< HEAD
-static void subchannel_connected(void *subchannel, grpc_error *error);
-=======
-static void subchannel_connected(grpc_exec_ctx* exec_ctx, void* subchannel,
-                                 grpc_error* error);
->>>>>>> d9da7387
+static void subchannel_connected(void* subchannel, grpc_error* error);
 
 #ifndef NDEBUG
 #define REF_REASON reason
@@ -161,16 +156,9 @@
  * connection implementation
  */
 
-<<<<<<< HEAD
-static void connection_destroy(void *arg, grpc_error *error) {
-  grpc_connected_subchannel *c = (grpc_connected_subchannel *)arg;
+static void connection_destroy(void* arg, grpc_error* error) {
+  grpc_connected_subchannel* c = (grpc_connected_subchannel*)arg;
   grpc_channel_stack_destroy(CHANNEL_STACK_FROM_CONNECTION(c));
-=======
-static void connection_destroy(grpc_exec_ctx* exec_ctx, void* arg,
-                               grpc_error* error) {
-  grpc_connected_subchannel* c = (grpc_connected_subchannel*)arg;
-  grpc_channel_stack_destroy(exec_ctx, CHANNEL_STACK_FROM_CONNECTION(c));
->>>>>>> d9da7387
   gpr_free(c);
 }
 
@@ -180,43 +168,23 @@
   return c;
 }
 
-<<<<<<< HEAD
 void grpc_connected_subchannel_unref(
-    grpc_connected_subchannel *c GRPC_SUBCHANNEL_REF_EXTRA_ARGS) {
+    grpc_connected_subchannel* c GRPC_SUBCHANNEL_REF_EXTRA_ARGS) {
   GRPC_CHANNEL_STACK_UNREF(CHANNEL_STACK_FROM_CONNECTION(c), REF_REASON);
-=======
-void grpc_connected_subchannel_unref(grpc_exec_ctx* exec_ctx,
-                                     grpc_connected_subchannel* c
-                                         GRPC_SUBCHANNEL_REF_EXTRA_ARGS) {
-  GRPC_CHANNEL_STACK_UNREF(exec_ctx, CHANNEL_STACK_FROM_CONNECTION(c),
-                           REF_REASON);
->>>>>>> d9da7387
 }
 
 /*
  * grpc_subchannel implementation
  */
 
-<<<<<<< HEAD
-static void subchannel_destroy(void *arg, grpc_error *error) {
-  grpc_subchannel *c = (grpc_subchannel *)arg;
-  gpr_free((void *)c->filters);
+static void subchannel_destroy(void* arg, grpc_error* error) {
+  grpc_subchannel* c = (grpc_subchannel*)arg;
+  gpr_free((void*)c->filters);
   grpc_channel_args_destroy(c->args);
   grpc_connectivity_state_destroy(&c->state_tracker);
   grpc_connector_unref(c->connector);
   grpc_pollset_set_destroy(c->pollset_set);
   grpc_subchannel_key_destroy(c->key);
-=======
-static void subchannel_destroy(grpc_exec_ctx* exec_ctx, void* arg,
-                               grpc_error* error) {
-  grpc_subchannel* c = (grpc_subchannel*)arg;
-  gpr_free((void*)c->filters);
-  grpc_channel_args_destroy(exec_ctx, c->args);
-  grpc_connectivity_state_destroy(exec_ctx, &c->state_tracker);
-  grpc_connector_unref(exec_ctx, c->connector);
-  grpc_pollset_set_destroy(exec_ctx, c->pollset_set);
-  grpc_subchannel_key_destroy(exec_ctx, c->key);
->>>>>>> d9da7387
   gpr_mu_destroy(&c->mu);
   gpr_free(c);
 }
@@ -268,15 +236,9 @@
   }
 }
 
-<<<<<<< HEAD
-static void disconnect(grpc_subchannel *c) {
-  grpc_connected_subchannel *con;
+static void disconnect(grpc_subchannel* c) {
+  grpc_connected_subchannel* con;
   grpc_subchannel_index_unregister(c->key, c);
-=======
-static void disconnect(grpc_exec_ctx* exec_ctx, grpc_subchannel* c) {
-  grpc_connected_subchannel* con;
-  grpc_subchannel_index_unregister(exec_ctx, c->key, c);
->>>>>>> d9da7387
   gpr_mu_lock(&c->mu);
   GPR_ASSERT(!c->disconnected);
   c->disconnected = true;
@@ -290,12 +252,7 @@
   gpr_mu_unlock(&c->mu);
 }
 
-<<<<<<< HEAD
-void grpc_subchannel_unref(grpc_subchannel *c GRPC_SUBCHANNEL_REF_EXTRA_ARGS) {
-=======
-void grpc_subchannel_unref(grpc_exec_ctx* exec_ctx,
-                           grpc_subchannel* c GRPC_SUBCHANNEL_REF_EXTRA_ARGS) {
->>>>>>> d9da7387
+void grpc_subchannel_unref(grpc_subchannel* c GRPC_SUBCHANNEL_REF_EXTRA_ARGS) {
   gpr_atm old_refs;
   // add a weak ref and subtract a strong ref (atomically)
   old_refs = ref_mutate(c, (gpr_atm)1 - (gpr_atm)(1 << INTERNAL_REF_BITS),
@@ -306,51 +263,28 @@
   GRPC_SUBCHANNEL_WEAK_UNREF(c, "strong-unref");
 }
 
-<<<<<<< HEAD
 void grpc_subchannel_weak_unref(
-    grpc_subchannel *c GRPC_SUBCHANNEL_REF_EXTRA_ARGS) {
-=======
-void grpc_subchannel_weak_unref(grpc_exec_ctx* exec_ctx,
-                                grpc_subchannel* c
-                                    GRPC_SUBCHANNEL_REF_EXTRA_ARGS) {
->>>>>>> d9da7387
+    grpc_subchannel* c GRPC_SUBCHANNEL_REF_EXTRA_ARGS) {
   gpr_atm old_refs;
   old_refs = ref_mutate(c, -(gpr_atm)1, 1 REF_MUTATE_PURPOSE("WEAK_UNREF"));
   if (old_refs == 1) {
     GRPC_CLOSURE_SCHED(
-<<<<<<< HEAD
-=======
-        exec_ctx,
->>>>>>> d9da7387
         GRPC_CLOSURE_CREATE(subchannel_destroy, c, grpc_schedule_on_exec_ctx),
         GRPC_ERROR_NONE);
   }
 }
 
-<<<<<<< HEAD
-grpc_subchannel *grpc_subchannel_create(grpc_connector *connector,
-                                        const grpc_subchannel_args *args) {
-  grpc_subchannel_key *key = grpc_subchannel_key_create(args);
-  grpc_subchannel *c = grpc_subchannel_index_find(key);
-=======
-grpc_subchannel* grpc_subchannel_create(grpc_exec_ctx* exec_ctx,
-                                        grpc_connector* connector,
+grpc_subchannel* grpc_subchannel_create(grpc_connector* connector,
                                         const grpc_subchannel_args* args) {
   grpc_subchannel_key* key = grpc_subchannel_key_create(args);
-  grpc_subchannel* c = grpc_subchannel_index_find(exec_ctx, key);
->>>>>>> d9da7387
+  grpc_subchannel* c = grpc_subchannel_index_find(key);
   if (c) {
     grpc_subchannel_key_destroy(key);
     return c;
   }
 
-<<<<<<< HEAD
   GRPC_STATS_INC_CLIENT_SUBCHANNELS_CREATED();
-  c = (grpc_subchannel *)gpr_zalloc(sizeof(*c));
-=======
-  GRPC_STATS_INC_CLIENT_SUBCHANNELS_CREATED(exec_ctx);
   c = (grpc_subchannel*)gpr_zalloc(sizeof(*c));
->>>>>>> d9da7387
   c->key = key;
   gpr_atm_no_barrier_store(&c->ref_pair, 1 << INTERNAL_REF_BITS);
   c->connector = connector;
@@ -365,21 +299,12 @@
     c->filters = NULL;
   }
   c->pollset_set = grpc_pollset_set_create();
-<<<<<<< HEAD
-  grpc_resolved_address *addr =
-      (grpc_resolved_address *)gpr_malloc(sizeof(*addr));
-  grpc_get_subchannel_address_arg(args->args, addr);
-  grpc_resolved_address *new_address = NULL;
-  grpc_channel_args *new_args = NULL;
-  if (grpc_proxy_mappers_map_address(addr, args->args, &new_address,
-=======
   grpc_resolved_address* addr =
       (grpc_resolved_address*)gpr_malloc(sizeof(*addr));
-  grpc_get_subchannel_address_arg(exec_ctx, args->args, addr);
+  grpc_get_subchannel_address_arg(args->args, addr);
   grpc_resolved_address* new_address = NULL;
   grpc_channel_args* new_args = NULL;
-  if (grpc_proxy_mappers_map_address(exec_ctx, addr, args->args, &new_address,
->>>>>>> d9da7387
+  if (grpc_proxy_mappers_map_address(addr, args->args, &new_address,
                                      &new_args)) {
     GPR_ASSERT(new_address != NULL);
     gpr_free(addr);
@@ -441,12 +366,7 @@
   return grpc_subchannel_index_register(key, c);
 }
 
-<<<<<<< HEAD
-static void continue_connect_locked(grpc_subchannel *c) {
-=======
-static void continue_connect_locked(grpc_exec_ctx* exec_ctx,
-                                    grpc_subchannel* c) {
->>>>>>> d9da7387
+static void continue_connect_locked(grpc_subchannel* c) {
   grpc_connect_in_args args;
 
   args.interested_parties = c->pollset_set;
@@ -468,16 +388,9 @@
   return state;
 }
 
-<<<<<<< HEAD
-static void on_external_state_watcher_done(void *arg, grpc_error *error) {
-  external_state_watcher *w = (external_state_watcher *)arg;
-  grpc_closure *follow_up = w->notify;
-=======
-static void on_external_state_watcher_done(grpc_exec_ctx* exec_ctx, void* arg,
-                                           grpc_error* error) {
+static void on_external_state_watcher_done(void* arg, grpc_error* error) {
   external_state_watcher* w = (external_state_watcher*)arg;
   grpc_closure* follow_up = w->notify;
->>>>>>> d9da7387
   if (w->pollset_set != NULL) {
     grpc_pollset_set_del_pollset_set(w->subchannel->pollset_set,
                                      w->pollset_set);
@@ -491,13 +404,8 @@
   GRPC_CLOSURE_RUN(follow_up, GRPC_ERROR_REF(error));
 }
 
-<<<<<<< HEAD
-static void on_alarm(void *arg, grpc_error *error) {
-  grpc_subchannel *c = (grpc_subchannel *)arg;
-=======
-static void on_alarm(grpc_exec_ctx* exec_ctx, void* arg, grpc_error* error) {
+static void on_alarm(void* arg, grpc_error* error) {
   grpc_subchannel* c = (grpc_subchannel*)arg;
->>>>>>> d9da7387
   gpr_mu_lock(&c->mu);
   c->have_alarm = false;
   if (c->disconnected) {
@@ -508,13 +416,8 @@
   }
   if (error == GRPC_ERROR_NONE) {
     gpr_log(GPR_INFO, "Failed to connect to channel, retrying");
-<<<<<<< HEAD
-    c->next_attempt = grpc_backoff_step(&c->backoff_state);
+    c->backoff_result = grpc_backoff_step(&c->backoff_state);
     continue_connect_locked(c);
-=======
-    c->backoff_result = grpc_backoff_step(exec_ctx, &c->backoff_state);
-    continue_connect_locked(exec_ctx, c);
->>>>>>> d9da7387
     gpr_mu_unlock(&c->mu);
   } else {
     gpr_mu_unlock(&c->mu);
@@ -523,12 +426,7 @@
   GRPC_ERROR_UNREF(error);
 }
 
-<<<<<<< HEAD
-static void maybe_start_connecting_locked(grpc_subchannel *c) {
-=======
-static void maybe_start_connecting_locked(grpc_exec_ctx* exec_ctx,
-                                          grpc_subchannel* c) {
->>>>>>> d9da7387
+static void maybe_start_connecting_locked(grpc_subchannel* c) {
   if (c->disconnected) {
     /* Don't try to connect if we're already disconnected */
     return;
@@ -554,48 +452,28 @@
 
   if (!c->backoff_begun) {
     c->backoff_begun = true;
-<<<<<<< HEAD
-    c->next_attempt = grpc_backoff_begin(&c->backoff_state);
+    c->backoff_result = grpc_backoff_begin(&c->backoff_state);
     continue_connect_locked(c);
   } else {
     GPR_ASSERT(!c->have_alarm);
     c->have_alarm = true;
-    const grpc_millis time_til_next = c->next_attempt - grpc_exec_ctx_now();
-=======
-    c->backoff_result = grpc_backoff_begin(exec_ctx, &c->backoff_state);
-    continue_connect_locked(exec_ctx, c);
-  } else {
-    GPR_ASSERT(!c->have_alarm);
-    c->have_alarm = true;
     const grpc_millis time_til_next =
-        c->backoff_result.next_attempt_start_time - grpc_exec_ctx_now(exec_ctx);
->>>>>>> d9da7387
+        c->backoff_result.next_attempt_start_time - grpc_exec_ctx_now();
     if (time_til_next <= 0) {
       gpr_log(GPR_INFO, "Retry immediately");
     } else {
       gpr_log(GPR_INFO, "Retry in %" PRIdPTR " milliseconds", time_til_next);
     }
     GRPC_CLOSURE_INIT(&c->on_alarm, on_alarm, c, grpc_schedule_on_exec_ctx);
-<<<<<<< HEAD
-    grpc_timer_init(&c->alarm, c->next_attempt, &c->on_alarm);
-=======
-    grpc_timer_init(exec_ctx, &c->alarm,
-                    c->backoff_result.next_attempt_start_time, &c->on_alarm);
->>>>>>> d9da7387
+    grpc_timer_init(&c->alarm, c->backoff_result.next_attempt_start_time,
+                    &c->on_alarm);
   }
 }
 
 void grpc_subchannel_notify_on_state_change(
-<<<<<<< HEAD
-    grpc_subchannel *c, grpc_pollset_set *interested_parties,
-    grpc_connectivity_state *state, grpc_closure *notify) {
-  external_state_watcher *w;
-=======
-    grpc_exec_ctx* exec_ctx, grpc_subchannel* c,
-    grpc_pollset_set* interested_parties, grpc_connectivity_state* state,
-    grpc_closure* notify) {
+    grpc_subchannel* c, grpc_pollset_set* interested_parties,
+    grpc_connectivity_state* state, grpc_closure* notify) {
   external_state_watcher* w;
->>>>>>> d9da7387
 
   if (state == NULL) {
     gpr_mu_lock(&c->mu);
@@ -630,31 +508,16 @@
 }
 
 void grpc_connected_subchannel_process_transport_op(
-<<<<<<< HEAD
-    grpc_connected_subchannel *con, grpc_transport_op *op) {
-  grpc_channel_stack *channel_stack = CHANNEL_STACK_FROM_CONNECTION(con);
-  grpc_channel_element *top_elem = grpc_channel_stack_element(channel_stack, 0);
-  top_elem->filter->start_transport_op(top_elem, op);
-}
-
-static void subchannel_on_child_state_changed(void *p, grpc_error *error) {
-  state_watcher *sw = (state_watcher *)p;
-  grpc_subchannel *c = sw->subchannel;
-  gpr_mu *mu = &c->mu;
-=======
-    grpc_exec_ctx* exec_ctx, grpc_connected_subchannel* con,
-    grpc_transport_op* op) {
+    grpc_connected_subchannel* con, grpc_transport_op* op) {
   grpc_channel_stack* channel_stack = CHANNEL_STACK_FROM_CONNECTION(con);
   grpc_channel_element* top_elem = grpc_channel_stack_element(channel_stack, 0);
-  top_elem->filter->start_transport_op(exec_ctx, top_elem, op);
-}
-
-static void subchannel_on_child_state_changed(grpc_exec_ctx* exec_ctx, void* p,
-                                              grpc_error* error) {
+  top_elem->filter->start_transport_op(top_elem, op);
+}
+
+static void subchannel_on_child_state_changed(void* p, grpc_error* error) {
   state_watcher* sw = (state_watcher*)p;
   grpc_subchannel* c = sw->subchannel;
   gpr_mu* mu = &c->mu;
->>>>>>> d9da7387
 
   gpr_mu_lock(mu);
 
@@ -678,22 +541,12 @@
   gpr_free(sw);
 }
 
-<<<<<<< HEAD
-static void connected_subchannel_state_op(grpc_connected_subchannel *con,
-                                          grpc_pollset_set *interested_parties,
-                                          grpc_connectivity_state *state,
-                                          grpc_closure *closure) {
-  grpc_transport_op *op = grpc_make_transport_op(NULL);
-  grpc_channel_element *elem;
-=======
-static void connected_subchannel_state_op(grpc_exec_ctx* exec_ctx,
-                                          grpc_connected_subchannel* con,
+static void connected_subchannel_state_op(grpc_connected_subchannel* con,
                                           grpc_pollset_set* interested_parties,
                                           grpc_connectivity_state* state,
                                           grpc_closure* closure) {
   grpc_transport_op* op = grpc_make_transport_op(NULL);
   grpc_channel_element* elem;
->>>>>>> d9da7387
   op->connectivity_state = state;
   op->on_connectivity_state_change = closure;
   op->bind_pollset_set = interested_parties;
@@ -702,47 +555,24 @@
 }
 
 void grpc_connected_subchannel_notify_on_state_change(
-<<<<<<< HEAD
-    grpc_connected_subchannel *con, grpc_pollset_set *interested_parties,
-    grpc_connectivity_state *state, grpc_closure *closure) {
+    grpc_connected_subchannel* con, grpc_pollset_set* interested_parties,
+    grpc_connectivity_state* state, grpc_closure* closure) {
   connected_subchannel_state_op(con, interested_parties, state, closure);
 }
 
-void grpc_connected_subchannel_ping(grpc_connected_subchannel *con,
-                                    grpc_closure *closure) {
-  grpc_transport_op *op = grpc_make_transport_op(NULL);
-  grpc_channel_element *elem;
-=======
-    grpc_exec_ctx* exec_ctx, grpc_connected_subchannel* con,
-    grpc_pollset_set* interested_parties, grpc_connectivity_state* state,
-    grpc_closure* closure) {
-  connected_subchannel_state_op(exec_ctx, con, interested_parties, state,
-                                closure);
-}
-
-void grpc_connected_subchannel_ping(grpc_exec_ctx* exec_ctx,
-                                    grpc_connected_subchannel* con,
+void grpc_connected_subchannel_ping(grpc_connected_subchannel* con,
                                     grpc_closure* closure) {
   grpc_transport_op* op = grpc_make_transport_op(NULL);
   grpc_channel_element* elem;
->>>>>>> d9da7387
   op->send_ping = closure;
   elem = grpc_channel_stack_element(CHANNEL_STACK_FROM_CONNECTION(con), 0);
   elem->filter->start_transport_op(elem, op);
 }
 
-<<<<<<< HEAD
-static bool publish_transport_locked(grpc_subchannel *c) {
-  grpc_connected_subchannel *con;
-  grpc_channel_stack *stk;
-  state_watcher *sw_subchannel;
-=======
-static bool publish_transport_locked(grpc_exec_ctx* exec_ctx,
-                                     grpc_subchannel* c) {
+static bool publish_transport_locked(grpc_subchannel* c) {
   grpc_connected_subchannel* con;
   grpc_channel_stack* stk;
   state_watcher* sw_subchannel;
->>>>>>> d9da7387
 
   /* construct channel stack */
   grpc_channel_stack_builder* builder = grpc_channel_stack_builder_create();
@@ -755,13 +585,8 @@
     grpc_channel_stack_builder_destroy(builder);
     return false;
   }
-<<<<<<< HEAD
-  grpc_error *error = grpc_channel_stack_builder_finish(
-      builder, 0, 1, connection_destroy, NULL, (void **)&con);
-=======
   grpc_error* error = grpc_channel_stack_builder_finish(
-      exec_ctx, builder, 0, 1, connection_destroy, NULL, (void**)&con);
->>>>>>> d9da7387
+      builder, 0, 1, connection_destroy, NULL, (void**)&con);
   if (error != GRPC_ERROR_NONE) {
     grpc_transport_destroy(c->connecting_result.transport);
     gpr_log(GPR_ERROR, "error initializing subchannel stack: %s",
@@ -808,16 +633,9 @@
   return true;
 }
 
-<<<<<<< HEAD
-static void subchannel_connected(void *arg, grpc_error *error) {
-  grpc_subchannel *c = (grpc_subchannel *)arg;
-  grpc_channel_args *delete_channel_args = c->connecting_result.channel_args;
-=======
-static void subchannel_connected(grpc_exec_ctx* exec_ctx, void* arg,
-                                 grpc_error* error) {
+static void subchannel_connected(void* arg, grpc_error* error) {
   grpc_subchannel* c = (grpc_subchannel*)arg;
   grpc_channel_args* delete_channel_args = c->connecting_result.channel_args;
->>>>>>> d9da7387
 
   GRPC_SUBCHANNEL_WEAK_REF(c, "connected");
   gpr_mu_lock(&c->mu);
@@ -849,22 +667,12 @@
  * grpc_subchannel_call implementation
  */
 
-<<<<<<< HEAD
-static void subchannel_call_destroy(void *call, grpc_error *error) {
-  grpc_subchannel_call *c = (grpc_subchannel_call *)call;
-  GPR_ASSERT(c->schedule_closure_after_destroy != NULL);
-  GPR_TIMER_BEGIN("grpc_subchannel_call_unref.destroy", 0);
-  grpc_connected_subchannel *connection = c->connection;
-  grpc_call_stack_destroy(SUBCHANNEL_CALL_TO_CALL_STACK(c), NULL,
-=======
-static void subchannel_call_destroy(grpc_exec_ctx* exec_ctx, void* call,
-                                    grpc_error* error) {
+static void subchannel_call_destroy(void* call, grpc_error* error) {
   grpc_subchannel_call* c = (grpc_subchannel_call*)call;
   GPR_ASSERT(c->schedule_closure_after_destroy != NULL);
   GPR_TIMER_BEGIN("grpc_subchannel_call_unref.destroy", 0);
   grpc_connected_subchannel* connection = c->connection;
-  grpc_call_stack_destroy(exec_ctx, SUBCHANNEL_CALL_TO_CALL_STACK(c), NULL,
->>>>>>> d9da7387
+  grpc_call_stack_destroy(SUBCHANNEL_CALL_TO_CALL_STACK(c), NULL,
                           c->schedule_closure_after_destroy);
   GRPC_CONNECTED_SUBCHANNEL_UNREF(connection, "subchannel_call");
   GPR_TIMER_END("grpc_subchannel_call_unref.destroy", 0);
@@ -882,25 +690,13 @@
   GRPC_CALL_STACK_REF(SUBCHANNEL_CALL_TO_CALL_STACK(c), REF_REASON);
 }
 
-<<<<<<< HEAD
 void grpc_subchannel_call_unref(
-    grpc_subchannel_call *c GRPC_SUBCHANNEL_REF_EXTRA_ARGS) {
+    grpc_subchannel_call* c GRPC_SUBCHANNEL_REF_EXTRA_ARGS) {
   GRPC_CALL_STACK_UNREF(SUBCHANNEL_CALL_TO_CALL_STACK(c), REF_REASON);
 }
 
-void grpc_subchannel_call_process_op(grpc_subchannel_call *call,
-                                     grpc_transport_stream_op_batch *batch) {
-=======
-void grpc_subchannel_call_unref(grpc_exec_ctx* exec_ctx,
-                                grpc_subchannel_call* c
-                                    GRPC_SUBCHANNEL_REF_EXTRA_ARGS) {
-  GRPC_CALL_STACK_UNREF(exec_ctx, SUBCHANNEL_CALL_TO_CALL_STACK(c), REF_REASON);
-}
-
-void grpc_subchannel_call_process_op(grpc_exec_ctx* exec_ctx,
-                                     grpc_subchannel_call* call,
+void grpc_subchannel_call_process_op(grpc_subchannel_call* call,
                                      grpc_transport_stream_op_batch* batch) {
->>>>>>> d9da7387
   GPR_TIMER_BEGIN("grpc_subchannel_call_process_op", 0);
   grpc_call_stack* call_stack = SUBCHANNEL_CALL_TO_CALL_STACK(call);
   grpc_call_element* top_elem = grpc_call_stack_element(call_stack, 0);
@@ -919,21 +715,12 @@
   return subchannel->key;
 }
 
-<<<<<<< HEAD
-grpc_error *grpc_connected_subchannel_create_call(
-    grpc_connected_subchannel *con,
-    const grpc_connected_subchannel_call_args *args,
-    grpc_subchannel_call **call) {
-  grpc_channel_stack *chanstk = CHANNEL_STACK_FROM_CONNECTION(con);
-  *call = (grpc_subchannel_call *)gpr_arena_alloc(
-=======
 grpc_error* grpc_connected_subchannel_create_call(
-    grpc_exec_ctx* exec_ctx, grpc_connected_subchannel* con,
+    grpc_connected_subchannel* con,
     const grpc_connected_subchannel_call_args* args,
     grpc_subchannel_call** call) {
   grpc_channel_stack* chanstk = CHANNEL_STACK_FROM_CONNECTION(con);
   *call = (grpc_subchannel_call*)gpr_arena_alloc(
->>>>>>> d9da7387
       args->arena, sizeof(grpc_subchannel_call) + chanstk->call_stack_size);
   grpc_call_stack* callstk = SUBCHANNEL_CALL_TO_CALL_STACK(*call);
   (*call)->connection = GRPC_CONNECTED_SUBCHANNEL_REF(con, "subchannel_call");
@@ -947,13 +734,8 @@
       args->arena,        /* arena */
       args->call_combiner /* call_combiner */
   };
-<<<<<<< HEAD
-  grpc_error *error = grpc_call_stack_init(chanstk, 1, subchannel_call_destroy,
+  grpc_error* error = grpc_call_stack_init(chanstk, 1, subchannel_call_destroy,
                                            *call, &call_args);
-=======
-  grpc_error* error = grpc_call_stack_init(
-      exec_ctx, chanstk, 1, subchannel_call_destroy, *call, &call_args);
->>>>>>> d9da7387
   if (error != GRPC_ERROR_NONE) {
     const char* error_string = grpc_error_string(error);
     gpr_log(GPR_ERROR, "error: %s", error_string);
@@ -968,30 +750,17 @@
   return SUBCHANNEL_CALL_TO_CALL_STACK(subchannel_call);
 }
 
-<<<<<<< HEAD
-static void grpc_uri_to_sockaddr(const char *uri_str,
-                                 grpc_resolved_address *addr) {
-  grpc_uri *uri = grpc_uri_parse(uri_str, 0 /* suppress_errors */);
-=======
-static void grpc_uri_to_sockaddr(grpc_exec_ctx* exec_ctx, const char* uri_str,
+static void grpc_uri_to_sockaddr(const char* uri_str,
                                  grpc_resolved_address* addr) {
-  grpc_uri* uri = grpc_uri_parse(exec_ctx, uri_str, 0 /* suppress_errors */);
->>>>>>> d9da7387
+  grpc_uri* uri = grpc_uri_parse(uri_str, 0 /* suppress_errors */);
   GPR_ASSERT(uri != NULL);
   if (!grpc_parse_uri(uri, addr)) memset(addr, 0, sizeof(*addr));
   grpc_uri_destroy(uri);
 }
 
-<<<<<<< HEAD
-void grpc_get_subchannel_address_arg(const grpc_channel_args *args,
-                                     grpc_resolved_address *addr) {
-  const char *addr_uri_str = grpc_get_subchannel_address_uri_arg(args);
-=======
-void grpc_get_subchannel_address_arg(grpc_exec_ctx* exec_ctx,
-                                     const grpc_channel_args* args,
+void grpc_get_subchannel_address_arg(const grpc_channel_args* args,
                                      grpc_resolved_address* addr) {
   const char* addr_uri_str = grpc_get_subchannel_address_uri_arg(args);
->>>>>>> d9da7387
   memset(addr, 0, sizeof(*addr));
   if (*addr_uri_str != '\0') {
     grpc_uri_to_sockaddr(addr_uri_str, addr);
