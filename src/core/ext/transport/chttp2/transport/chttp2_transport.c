--- conflicted
+++ resolved
@@ -369,23 +369,11 @@
   queue_setting_update(exec_ctx, t,
                        GRPC_CHTTP2_SETTINGS_GRPC_ALLOW_TRUE_BINARY_METADATA, 1);
 
-<<<<<<< HEAD
-  t->ping_policy = (grpc_chttp2_repeated_ping_policy){
-      .max_pings_without_data = g_default_max_pings_without_data,
-      .min_sent_ping_interval_without_data =
-          g_default_min_sent_ping_interval_without_data_ms,
-      .max_ping_strikes = g_default_max_ping_strikes,
-      .min_recv_ping_interval_without_data =
-          g_default_min_recv_ping_interval_without_data_ms,
-  };
-=======
   t->ping_policy.max_pings_without_data = g_default_max_pings_without_data;
-  t->ping_policy.min_sent_ping_interval_without_data = gpr_time_from_millis(
-      g_default_min_sent_ping_interval_without_data_ms, GPR_TIMESPAN);
+  t->ping_policy.min_sent_ping_interval_without_data =       g_default_min_sent_ping_interval_without_data_ms;
   t->ping_policy.max_ping_strikes = g_default_max_ping_strikes;
-  t->ping_policy.min_recv_ping_interval_without_data = gpr_time_from_millis(
-      g_default_min_recv_ping_interval_without_data_ms, GPR_TIMESPAN);
->>>>>>> eb44079f
+  t->ping_policy.min_recv_ping_interval_without_data =
+      g_default_min_recv_ping_interval_without_data_ms;
 
   /* Keepalive setting */
   if (t->is_client) {
