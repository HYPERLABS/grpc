--- conflicted
+++ resolved
@@ -468,6 +468,8 @@
 } grpc_chttp2_stream_writing;
 
 struct grpc_chttp2_stream_parsing {
+  /** saw some stream level error */
+  grpc_error *forced_close_error;
   /** HTTP2 stream id for this stream, or zero if one has not been assigned */
   uint32_t id;
   /** has this stream received a close */
@@ -476,16 +478,9 @@
   uint8_t header_frames_received;
   /** which metadata did we get (on this parse) */
   uint8_t got_metadata_on_parse[2];
-<<<<<<< HEAD
-  /** saw some stream level error */
-  grpc_error *forced_close_error;
-  /** should we raise the seen_error flag in stream_global */
-  uint8_t seen_error;
-=======
   /** should we raise the seen_error flag in transport_global */
   bool seen_error;
   bool exceeded_metadata_size;
->>>>>>> c5273200
   /** window available for peer to send to us */
   int64_t incoming_window;
   /** parsing state for data frames */
