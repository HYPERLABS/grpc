/*
 *
 * Copyright 2015 gRPC authors.
 *
 * Licensed under the Apache License, Version 2.0 (the "License");
 * you may not use this file except in compliance with the License.
 * You may obtain a copy of the License at
 *
 *     http://www.apache.org/licenses/LICENSE-2.0
 *
 * Unless required by applicable law or agreed to in writing, software
 * distributed under the License is distributed on an "AS IS" BASIS,
 * WITHOUT WARRANTIES OR CONDITIONS OF ANY KIND, either express or implied.
 * See the License for the specific language governing permissions and
 * limitations under the License.
 *
 */

#include <grpc/grpc.h>

#include <string.h>

#include <grpc/support/alloc.h>
#include <grpc/support/string_util.h>

#include "src/core/ext/filters/client_channel/client_channel.h"
#include "src/core/ext/filters/client_channel/resolver_registry.h"
#include "src/core/ext/transport/chttp2/client/chttp2_connector.h"
#include "src/core/lib/channel/channel_args.h"
#include "src/core/lib/surface/api_trace.h"
#include "src/core/lib/surface/channel.h"

static void client_channel_factory_ref(
    grpc_client_channel_factory* cc_factory) {}

static void client_channel_factory_unref(
<<<<<<< HEAD
    grpc_client_channel_factory *cc_factory) {}

static grpc_subchannel *client_channel_factory_create_subchannel(
    grpc_client_channel_factory *cc_factory, const grpc_subchannel_args *args) {
  grpc_connector *connector = grpc_chttp2_connector_create();
  grpc_subchannel *s = grpc_subchannel_create(connector, args);
  grpc_connector_unref(connector);
  return s;
}

static grpc_channel *client_channel_factory_create_channel(
    grpc_client_channel_factory *cc_factory, const char *target,
    grpc_client_channel_type type, const grpc_channel_args *args) {
=======
    grpc_exec_ctx* exec_ctx, grpc_client_channel_factory* cc_factory) {}

static grpc_subchannel* client_channel_factory_create_subchannel(
    grpc_exec_ctx* exec_ctx, grpc_client_channel_factory* cc_factory,
    const grpc_subchannel_args* args) {
  grpc_connector* connector = grpc_chttp2_connector_create();
  grpc_subchannel* s = grpc_subchannel_create(exec_ctx, connector, args);
  grpc_connector_unref(exec_ctx, connector);
  return s;
}

static grpc_channel* client_channel_factory_create_channel(
    grpc_exec_ctx* exec_ctx, grpc_client_channel_factory* cc_factory,
    const char* target, grpc_client_channel_type type,
    const grpc_channel_args* args) {
>>>>>>> d9da7387
  if (target == NULL) {
    gpr_log(GPR_ERROR, "cannot create channel with NULL target name");
    return NULL;
  }
  // Add channel arg containing the server URI.
  grpc_arg arg = grpc_channel_arg_string_create(
<<<<<<< HEAD
      (char *)GRPC_ARG_SERVER_URI,
      grpc_resolver_factory_add_default_prefix_if_needed(target));
  const char *to_remove[] = {GRPC_ARG_SERVER_URI};
  grpc_channel_args *new_args =
      grpc_channel_args_copy_and_add_and_remove(args, to_remove, 1, &arg, 1);
  gpr_free(arg.value.string);
  grpc_channel *channel =
      grpc_channel_create(target, new_args, GRPC_CLIENT_CHANNEL, NULL);
  grpc_channel_args_destroy(new_args);
=======
      (char*)GRPC_ARG_SERVER_URI,
      grpc_resolver_factory_add_default_prefix_if_needed(exec_ctx, target));
  const char* to_remove[] = {GRPC_ARG_SERVER_URI};
  grpc_channel_args* new_args =
      grpc_channel_args_copy_and_add_and_remove(args, to_remove, 1, &arg, 1);
  gpr_free(arg.value.string);
  grpc_channel* channel = grpc_channel_create(exec_ctx, target, new_args,
                                              GRPC_CLIENT_CHANNEL, NULL);
  grpc_channel_args_destroy(exec_ctx, new_args);
>>>>>>> d9da7387
  return channel;
}

static const grpc_client_channel_factory_vtable client_channel_factory_vtable =
    {client_channel_factory_ref, client_channel_factory_unref,
     client_channel_factory_create_subchannel,
     client_channel_factory_create_channel};

static grpc_client_channel_factory client_channel_factory = {
    &client_channel_factory_vtable};

/* Create a client channel:
   Asynchronously: - resolve target
                   - connect to it (trying alternatives as presented)
                   - perform handshakes */
<<<<<<< HEAD
grpc_channel *grpc_insecure_channel_create(const char *target,
                                           const grpc_channel_args *args,
                                           void *reserved) {
  ExecCtx _local_exec_ctx;
=======
grpc_channel* grpc_insecure_channel_create(const char* target,
                                           const grpc_channel_args* args,
                                           void* reserved) {
  grpc_exec_ctx exec_ctx = GRPC_EXEC_CTX_INIT;
>>>>>>> d9da7387
  GRPC_API_TRACE(
      "grpc_insecure_channel_create(target=%s, args=%p, reserved=%p)", 3,
      (target, args, reserved));
  GPR_ASSERT(reserved == NULL);
  // Add channel arg containing the client channel factory.
  grpc_arg arg =
      grpc_client_channel_factory_create_channel_arg(&client_channel_factory);
  grpc_channel_args* new_args = grpc_channel_args_copy_and_add(args, &arg, 1);
  // Create channel.
<<<<<<< HEAD
  grpc_channel *channel = client_channel_factory_create_channel(
      &client_channel_factory, target, GRPC_CLIENT_CHANNEL_TYPE_REGULAR,
      new_args);
  // Clean up.
  grpc_channel_args_destroy(new_args);
  grpc_exec_ctx_finish();
  return channel != NULL ? channel : grpc_lame_client_channel_create(
                                         target, GRPC_STATUS_INTERNAL,
                                         "Failed to create client channel");
=======
  grpc_channel* channel = client_channel_factory_create_channel(
      &exec_ctx, &client_channel_factory, target,
      GRPC_CLIENT_CHANNEL_TYPE_REGULAR, new_args);
  // Clean up.
  grpc_channel_args_destroy(&exec_ctx, new_args);
  grpc_exec_ctx_finish(&exec_ctx);
  return channel != NULL ? channel
                         : grpc_lame_client_channel_create(
                               target, GRPC_STATUS_INTERNAL,
                               "Failed to create client channel");
>>>>>>> d9da7387
}<|MERGE_RESOLUTION|>--- conflicted
+++ resolved
@@ -34,64 +34,34 @@
     grpc_client_channel_factory* cc_factory) {}
 
 static void client_channel_factory_unref(
-<<<<<<< HEAD
-    grpc_client_channel_factory *cc_factory) {}
+    grpc_client_channel_factory* cc_factory) {}
 
-static grpc_subchannel *client_channel_factory_create_subchannel(
-    grpc_client_channel_factory *cc_factory, const grpc_subchannel_args *args) {
-  grpc_connector *connector = grpc_chttp2_connector_create();
-  grpc_subchannel *s = grpc_subchannel_create(connector, args);
+static grpc_subchannel* client_channel_factory_create_subchannel(
+    grpc_client_channel_factory* cc_factory, const grpc_subchannel_args* args) {
+  grpc_connector* connector = grpc_chttp2_connector_create();
+  grpc_subchannel* s = grpc_subchannel_create(connector, args);
   grpc_connector_unref(connector);
   return s;
 }
 
-static grpc_channel *client_channel_factory_create_channel(
-    grpc_client_channel_factory *cc_factory, const char *target,
-    grpc_client_channel_type type, const grpc_channel_args *args) {
-=======
-    grpc_exec_ctx* exec_ctx, grpc_client_channel_factory* cc_factory) {}
-
-static grpc_subchannel* client_channel_factory_create_subchannel(
-    grpc_exec_ctx* exec_ctx, grpc_client_channel_factory* cc_factory,
-    const grpc_subchannel_args* args) {
-  grpc_connector* connector = grpc_chttp2_connector_create();
-  grpc_subchannel* s = grpc_subchannel_create(exec_ctx, connector, args);
-  grpc_connector_unref(exec_ctx, connector);
-  return s;
-}
-
 static grpc_channel* client_channel_factory_create_channel(
-    grpc_exec_ctx* exec_ctx, grpc_client_channel_factory* cc_factory,
-    const char* target, grpc_client_channel_type type,
-    const grpc_channel_args* args) {
->>>>>>> d9da7387
+    grpc_client_channel_factory* cc_factory, const char* target,
+    grpc_client_channel_type type, const grpc_channel_args* args) {
   if (target == NULL) {
     gpr_log(GPR_ERROR, "cannot create channel with NULL target name");
     return NULL;
   }
   // Add channel arg containing the server URI.
   grpc_arg arg = grpc_channel_arg_string_create(
-<<<<<<< HEAD
-      (char *)GRPC_ARG_SERVER_URI,
+      (char*)GRPC_ARG_SERVER_URI,
       grpc_resolver_factory_add_default_prefix_if_needed(target));
-  const char *to_remove[] = {GRPC_ARG_SERVER_URI};
-  grpc_channel_args *new_args =
-      grpc_channel_args_copy_and_add_and_remove(args, to_remove, 1, &arg, 1);
-  gpr_free(arg.value.string);
-  grpc_channel *channel =
-      grpc_channel_create(target, new_args, GRPC_CLIENT_CHANNEL, NULL);
-  grpc_channel_args_destroy(new_args);
-=======
-      (char*)GRPC_ARG_SERVER_URI,
-      grpc_resolver_factory_add_default_prefix_if_needed(exec_ctx, target));
   const char* to_remove[] = {GRPC_ARG_SERVER_URI};
   grpc_channel_args* new_args =
       grpc_channel_args_copy_and_add_and_remove(args, to_remove, 1, &arg, 1);
   gpr_free(arg.value.string);
-  grpc_channel* channel = grpc_channel_create(exec_ctx, target, new_args,
-                                              GRPC_CLIENT_CHANNEL, NULL);
-  grpc_channel_args_destroy(exec_ctx, new_args);
->>>>>>> d9da7387
+  grpc_channel* channel =
+      grpc_channel_create(target, new_args, GRPC_CLIENT_CHANNEL, NULL);
+  grpc_channel_args_destroy(new_args);
   return channel;
 }
 
@@ -107,17 +77,10 @@
    Asynchronously: - resolve target
                    - connect to it (trying alternatives as presented)
                    - perform handshakes */
-<<<<<<< HEAD
-grpc_channel *grpc_insecure_channel_create(const char *target,
-                                           const grpc_channel_args *args,
-                                           void *reserved) {
-  ExecCtx _local_exec_ctx;
-=======
 grpc_channel* grpc_insecure_channel_create(const char* target,
                                            const grpc_channel_args* args,
                                            void* reserved) {
-  grpc_exec_ctx exec_ctx = GRPC_EXEC_CTX_INIT;
->>>>>>> d9da7387
+  ExecCtx _local_exec_ctx;
   GRPC_API_TRACE(
       "grpc_insecure_channel_create(target=%s, args=%p, reserved=%p)", 3,
       (target, args, reserved));
@@ -127,26 +90,14 @@
       grpc_client_channel_factory_create_channel_arg(&client_channel_factory);
   grpc_channel_args* new_args = grpc_channel_args_copy_and_add(args, &arg, 1);
   // Create channel.
-<<<<<<< HEAD
-  grpc_channel *channel = client_channel_factory_create_channel(
+  grpc_channel* channel = client_channel_factory_create_channel(
       &client_channel_factory, target, GRPC_CLIENT_CHANNEL_TYPE_REGULAR,
       new_args);
   // Clean up.
   grpc_channel_args_destroy(new_args);
   grpc_exec_ctx_finish();
-  return channel != NULL ? channel : grpc_lame_client_channel_create(
-                                         target, GRPC_STATUS_INTERNAL,
-                                         "Failed to create client channel");
-=======
-  grpc_channel* channel = client_channel_factory_create_channel(
-      &exec_ctx, &client_channel_factory, target,
-      GRPC_CLIENT_CHANNEL_TYPE_REGULAR, new_args);
-  // Clean up.
-  grpc_channel_args_destroy(&exec_ctx, new_args);
-  grpc_exec_ctx_finish(&exec_ctx);
   return channel != NULL ? channel
                          : grpc_lame_client_channel_create(
                                target, GRPC_STATUS_INTERNAL,
                                "Failed to create client channel");
->>>>>>> d9da7387
 }