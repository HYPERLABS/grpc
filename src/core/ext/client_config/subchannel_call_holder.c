/*
 *
 * Copyright 2015, Google Inc.
 * All rights reserved.
 *
 * Redistribution and use in source and binary forms, with or without
 * modification, are permitted provided that the following conditions are
 * met:
 *
 *     * Redistributions of source code must retain the above copyright
 * notice, this list of conditions and the following disclaimer.
 *     * Redistributions in binary form must reproduce the above
 * copyright notice, this list of conditions and the following disclaimer
 * in the documentation and/or other materials provided with the
 * distribution.
 *     * Neither the name of Google Inc. nor the names of its
 * contributors may be used to endorse or promote products derived from
 * this software without specific prior written permission.
 *
 * THIS SOFTWARE IS PROVIDED BY THE COPYRIGHT HOLDERS AND CONTRIBUTORS
 * "AS IS" AND ANY EXPRESS OR IMPLIED WARRANTIES, INCLUDING, BUT NOT
 * LIMITED TO, THE IMPLIED WARRANTIES OF MERCHANTABILITY AND FITNESS FOR
 * A PARTICULAR PURPOSE ARE DISCLAIMED. IN NO EVENT SHALL THE COPYRIGHT
 * OWNER OR CONTRIBUTORS BE LIABLE FOR ANY DIRECT, INDIRECT, INCIDENTAL,
 * SPECIAL, EXEMPLARY, OR CONSEQUENTIAL DAMAGES (INCLUDING, BUT NOT
 * LIMITED TO, PROCUREMENT OF SUBSTITUTE GOODS OR SERVICES; LOSS OF USE,
 * DATA, OR PROFITS; OR BUSINESS INTERRUPTION) HOWEVER CAUSED AND ON ANY
 * THEORY OF LIABILITY, WHETHER IN CONTRACT, STRICT LIABILITY, OR TORT
 * (INCLUDING NEGLIGENCE OR OTHERWISE) ARISING IN ANY WAY OUT OF THE USE
 * OF THIS SOFTWARE, EVEN IF ADVISED OF THE POSSIBILITY OF SUCH DAMAGE.
 *
 */

#include "src/core/ext/client_config/subchannel_call_holder.h"

#include <grpc/support/alloc.h>

#include "src/core/lib/profiling/timers.h"

#define GET_CALL(holder) \
  ((grpc_subchannel_call *)(gpr_atm_acq_load(&(holder)->subchannel_call)))

#define CANCELLED_CALL ((grpc_subchannel_call *)1)

static void subchannel_ready(grpc_exec_ctx *exec_ctx, void *holder,
                             grpc_error *error);
static void retry_ops(grpc_exec_ctx *exec_ctx, void *retry_ops_args,
                      grpc_error *error);

static void add_waiting_locked(grpc_subchannel_call_holder *holder,
                               grpc_transport_stream_op *op);
static void fail_locked(grpc_exec_ctx *exec_ctx,
                        grpc_subchannel_call_holder *holder, grpc_error *error);
static void retry_waiting_locked(grpc_exec_ctx *exec_ctx,
                                 grpc_subchannel_call_holder *holder);

void grpc_subchannel_call_holder_init(
    grpc_subchannel_call_holder *holder,
    grpc_subchannel_call_holder_pick_subchannel pick_subchannel,
    void *pick_subchannel_arg, grpc_call_stack *owning_call) {
  gpr_atm_rel_store(&holder->subchannel_call, 0);
  holder->pick_subchannel = pick_subchannel;
  holder->pick_subchannel_arg = pick_subchannel_arg;
  gpr_mu_init(&holder->mu);
  holder->connected_subchannel = NULL;
  holder->waiting_ops = NULL;
  holder->waiting_ops_count = 0;
  holder->waiting_ops_capacity = 0;
  holder->creation_phase = GRPC_SUBCHANNEL_CALL_HOLDER_NOT_CREATING;
  holder->owning_call = owning_call;
  holder->pollent = NULL;
}

void grpc_subchannel_call_holder_destroy(grpc_exec_ctx *exec_ctx,
                                         grpc_subchannel_call_holder *holder) {
  grpc_subchannel_call *call = GET_CALL(holder);
  if (call != NULL && call != CANCELLED_CALL) {
    GRPC_SUBCHANNEL_CALL_UNREF(exec_ctx, call, "holder");
  }
  GPR_ASSERT(holder->creation_phase ==
             GRPC_SUBCHANNEL_CALL_HOLDER_NOT_CREATING);
  gpr_mu_destroy(&holder->mu);
  GPR_ASSERT(holder->waiting_ops_count == 0);
  gpr_free(holder->waiting_ops);
}

void grpc_subchannel_call_holder_perform_op(grpc_exec_ctx *exec_ctx,
                                            grpc_subchannel_call_holder *holder,
                                            grpc_transport_stream_op *op) {
  /* try to (atomically) get the call */
  grpc_subchannel_call *call = GET_CALL(holder);
  GPR_TIMER_BEGIN("grpc_subchannel_call_holder_perform_op", 0);
  if (call == CANCELLED_CALL) {
    grpc_transport_stream_op_finish_with_failure(exec_ctx, op,
                                                 GRPC_ERROR_CANCELLED);
    GPR_TIMER_END("grpc_subchannel_call_holder_perform_op", 0);
    return;
  }
  if (call != NULL) {
    grpc_subchannel_call_process_op(exec_ctx, call, op);
    GPR_TIMER_END("grpc_subchannel_call_holder_perform_op", 0);
    return;
  }
  /* we failed; lock and figure out what to do */
  gpr_mu_lock(&holder->mu);
retry:
  /* need to recheck that another thread hasn't set the call */
  call = GET_CALL(holder);
  if (call == CANCELLED_CALL) {
    gpr_mu_unlock(&holder->mu);
    grpc_transport_stream_op_finish_with_failure(exec_ctx, op,
                                                 GRPC_ERROR_CANCELLED);
    GPR_TIMER_END("grpc_subchannel_call_holder_perform_op", 0);
    return;
  }
  if (call != NULL) {
    gpr_mu_unlock(&holder->mu);
    grpc_subchannel_call_process_op(exec_ctx, call, op);
    GPR_TIMER_END("grpc_subchannel_call_holder_perform_op", 0);
    return;
  }
  /* if this is a cancellation, then we can raise our cancelled flag */
  if (op->cancel_error != GRPC_ERROR_NONE) {
    if (!gpr_atm_rel_cas(&holder->subchannel_call, 0, 1)) {
      goto retry;
    } else {
      switch (holder->creation_phase) {
        case GRPC_SUBCHANNEL_CALL_HOLDER_NOT_CREATING:
<<<<<<< HEAD
          fail_locked(exec_ctx, holder,
                      grpc_error_set_int(GRPC_ERROR_CREATE("Cancelled"),
                                         GRPC_ERROR_INT_GRPC_STATUS,
                                         op->cancel_with_status));
=======
          fail_locked(exec_ctx, holder, GRPC_ERROR_REF(op->cancel_error));
>>>>>>> a5596db1
          break;
        case GRPC_SUBCHANNEL_CALL_HOLDER_PICKING_SUBCHANNEL:
          holder->pick_subchannel(exec_ctx, holder->pick_subchannel_arg, NULL,
                                  0, &holder->connected_subchannel, NULL);
          break;
      }
      gpr_mu_unlock(&holder->mu);
      grpc_transport_stream_op_finish_with_failure(exec_ctx, op,
                                                   GRPC_ERROR_CANCELLED);
      GPR_TIMER_END("grpc_subchannel_call_holder_perform_op", 0);
      return;
    }
  }
  /* if we don't have a subchannel, try to get one */
  if (holder->creation_phase == GRPC_SUBCHANNEL_CALL_HOLDER_NOT_CREATING &&
      holder->connected_subchannel == NULL &&
      op->send_initial_metadata != NULL) {
    holder->creation_phase = GRPC_SUBCHANNEL_CALL_HOLDER_PICKING_SUBCHANNEL;
    grpc_closure_init(&holder->next_step, subchannel_ready, holder);
    GRPC_CALL_STACK_REF(holder->owning_call, "pick_subchannel");
    if (holder->pick_subchannel(
            exec_ctx, holder->pick_subchannel_arg, op->send_initial_metadata,
            op->send_initial_metadata_flags, &holder->connected_subchannel,
            &holder->next_step)) {
      holder->creation_phase = GRPC_SUBCHANNEL_CALL_HOLDER_NOT_CREATING;
      GRPC_CALL_STACK_UNREF(exec_ctx, holder->owning_call, "pick_subchannel");
    }
  }
  /* if we've got a subchannel, then let's ask it to create a call */
  if (holder->creation_phase == GRPC_SUBCHANNEL_CALL_HOLDER_NOT_CREATING &&
      holder->connected_subchannel != NULL) {
    gpr_atm_rel_store(
        &holder->subchannel_call,
        (gpr_atm)(uintptr_t)grpc_connected_subchannel_create_call(
            exec_ctx, holder->connected_subchannel, holder->pollent));
    retry_waiting_locked(exec_ctx, holder);
    goto retry;
  }
  /* nothing to be done but wait */
  add_waiting_locked(holder, op);
  gpr_mu_unlock(&holder->mu);
  GPR_TIMER_END("grpc_subchannel_call_holder_perform_op", 0);
}

static void subchannel_ready(grpc_exec_ctx *exec_ctx, void *arg,
                             grpc_error *error) {
  grpc_subchannel_call_holder *holder = arg;
  gpr_mu_lock(&holder->mu);
  GPR_ASSERT(holder->creation_phase ==
             GRPC_SUBCHANNEL_CALL_HOLDER_PICKING_SUBCHANNEL);
  holder->creation_phase = GRPC_SUBCHANNEL_CALL_HOLDER_NOT_CREATING;
  if (holder->connected_subchannel == NULL) {
    gpr_atm_no_barrier_store(&holder->subchannel_call, 1);
    fail_locked(exec_ctx, holder,
                GRPC_ERROR_CREATE_REFERENCING("Failed to create subchannel",
                                              &error, 1));
  } else if (1 == gpr_atm_acq_load(&holder->subchannel_call)) {
    /* already cancelled before subchannel became ready */
    fail_locked(exec_ctx, holder,
                GRPC_ERROR_CREATE_REFERENCING(
                    "Cancelled before creating subchannel", &error, 1));
  } else {
    gpr_atm_rel_store(
        &holder->subchannel_call,
        (gpr_atm)(uintptr_t)grpc_connected_subchannel_create_call(
            exec_ctx, holder->connected_subchannel, holder->pollent));
    retry_waiting_locked(exec_ctx, holder);
  }
  gpr_mu_unlock(&holder->mu);
  GRPC_CALL_STACK_UNREF(exec_ctx, holder->owning_call, "pick_subchannel");
}

typedef struct {
  grpc_transport_stream_op *ops;
  size_t nops;
  grpc_subchannel_call *call;
} retry_ops_args;

static void retry_waiting_locked(grpc_exec_ctx *exec_ctx,
                                 grpc_subchannel_call_holder *holder) {
  retry_ops_args *a = gpr_malloc(sizeof(*a));
  a->ops = holder->waiting_ops;
  a->nops = holder->waiting_ops_count;
  a->call = GET_CALL(holder);
  if (a->call == CANCELLED_CALL) {
    gpr_free(a);
    fail_locked(exec_ctx, holder, GRPC_ERROR_CANCELLED);
    return;
  }
  holder->waiting_ops = NULL;
  holder->waiting_ops_count = 0;
  holder->waiting_ops_capacity = 0;
  GRPC_SUBCHANNEL_CALL_REF(a->call, "retry_ops");
  grpc_exec_ctx_sched(exec_ctx, grpc_closure_create(retry_ops, a),
                      GRPC_ERROR_NONE, NULL);
}

static void retry_ops(grpc_exec_ctx *exec_ctx, void *args, grpc_error *error) {
  retry_ops_args *a = args;
  size_t i;
  for (i = 0; i < a->nops; i++) {
    grpc_subchannel_call_process_op(exec_ctx, a->call, &a->ops[i]);
  }
  GRPC_SUBCHANNEL_CALL_UNREF(exec_ctx, a->call, "retry_ops");
  gpr_free(a->ops);
  gpr_free(a);
}

static void add_waiting_locked(grpc_subchannel_call_holder *holder,
                               grpc_transport_stream_op *op) {
  GPR_TIMER_BEGIN("add_waiting_locked", 0);
  if (holder->waiting_ops_count == holder->waiting_ops_capacity) {
    holder->waiting_ops_capacity = GPR_MAX(3, 2 * holder->waiting_ops_capacity);
    holder->waiting_ops =
        gpr_realloc(holder->waiting_ops, holder->waiting_ops_capacity *
                                             sizeof(*holder->waiting_ops));
  }
  holder->waiting_ops[holder->waiting_ops_count++] = *op;
  GPR_TIMER_END("add_waiting_locked", 0);
}

static void fail_locked(grpc_exec_ctx *exec_ctx,
                        grpc_subchannel_call_holder *holder,
                        grpc_error *error) {
  size_t i;
  for (i = 0; i < holder->waiting_ops_count; i++) {
    grpc_transport_stream_op_finish_with_failure(
        exec_ctx, &holder->waiting_ops[i], GRPC_ERROR_REF(error));
  }
  holder->waiting_ops_count = 0;
  GRPC_ERROR_UNREF(error);
}

char *grpc_subchannel_call_holder_get_peer(
    grpc_exec_ctx *exec_ctx, grpc_subchannel_call_holder *holder) {
  grpc_subchannel_call *subchannel_call = GET_CALL(holder);

  if (subchannel_call == NULL || subchannel_call == CANCELLED_CALL) {
    return NULL;
  } else {
    return grpc_subchannel_call_get_peer(exec_ctx, subchannel_call);
  }
}<|MERGE_RESOLUTION|>--- conflicted
+++ resolved
@@ -126,14 +126,7 @@
     } else {
       switch (holder->creation_phase) {
         case GRPC_SUBCHANNEL_CALL_HOLDER_NOT_CREATING:
-<<<<<<< HEAD
-          fail_locked(exec_ctx, holder,
-                      grpc_error_set_int(GRPC_ERROR_CREATE("Cancelled"),
-                                         GRPC_ERROR_INT_GRPC_STATUS,
-                                         op->cancel_with_status));
-=======
           fail_locked(exec_ctx, holder, GRPC_ERROR_REF(op->cancel_error));
->>>>>>> a5596db1
           break;
         case GRPC_SUBCHANNEL_CALL_HOLDER_PICKING_SUBCHANNEL:
           holder->pick_subchannel(exec_ctx, holder->pick_subchannel_arg, NULL,
