--- conflicted
+++ resolved
@@ -96,15 +96,9 @@
   }
 }
 
-<<<<<<< HEAD
-static void secure_endpoint_ref(secure_endpoint *ep, const char *reason,
-                                const char *file, int line) {
-  if (grpc_trace_secure_endpoint.enabled()) {
-=======
 static void secure_endpoint_ref(secure_endpoint* ep, const char* reason,
                                 const char* file, int line) {
-  if (GRPC_TRACER_ON(grpc_trace_secure_endpoint)) {
->>>>>>> 67520b0f
+  if (grpc_trace_secure_endpoint.enabled()) {
     gpr_atm val = gpr_atm_no_barrier_load(&ep->ref.count);
     gpr_log(file, line, GPR_LOG_SEVERITY_DEBUG,
             "SECENDP   ref %p : %s %" PRIdPTR " -> %" PRIdPTR, ep, reason, val,
@@ -134,15 +128,9 @@
   *end = GRPC_SLICE_END_PTR(ep->read_staging_buffer);
 }
 
-<<<<<<< HEAD
-static void call_read_cb(grpc_exec_ctx *exec_ctx, secure_endpoint *ep,
-                         grpc_error *error) {
-  if (grpc_trace_secure_endpoint.enabled()) {
-=======
 static void call_read_cb(grpc_exec_ctx* exec_ctx, secure_endpoint* ep,
                          grpc_error* error) {
-  if (GRPC_TRACER_ON(grpc_trace_secure_endpoint)) {
->>>>>>> 67520b0f
+  if (grpc_trace_secure_endpoint.enabled()) {
     size_t i;
     for (i = 0; i < ep->read_buffer->count; i++) {
       char* data = grpc_dump_slice(ep->read_buffer->slices[i],
