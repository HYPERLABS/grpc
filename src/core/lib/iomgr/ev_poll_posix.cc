--- conflicted
+++ resolved
@@ -349,14 +349,8 @@
 }
 
 /* Return the read-notifier pollset */
-<<<<<<< HEAD
 static grpc_pollset* fd_get_read_notifier_pollset(grpc_fd* fd) {
-  grpc_pollset* notifier = NULL;
-=======
-static grpc_pollset* fd_get_read_notifier_pollset(grpc_exec_ctx* exec_ctx,
-                                                  grpc_fd* fd) {
   grpc_pollset* notifier = nullptr;
->>>>>>> 82c8f945
 
   gpr_mu_lock(&fd->mu);
   notifier = fd->read_notifier_pollset;
@@ -633,13 +627,8 @@
     if (set_ready_locked(fd, &fd->read_closure)) {
       kick = 1;
     }
-<<<<<<< HEAD
-    if (read_notifier_pollset != NULL) {
+    if (read_notifier_pollset != nullptr) {
       set_read_notifier_pollset_locked(fd, read_notifier_pollset);
-=======
-    if (read_notifier_pollset != nullptr) {
-      set_read_notifier_pollset_locked(exec_ctx, fd, read_notifier_pollset);
->>>>>>> 82c8f945
     }
   }
   if (got_write) {
@@ -847,11 +836,7 @@
   }
   pollset->fds[pollset->fd_count++] = fd;
   GRPC_FD_REF(fd, "multipoller");
-<<<<<<< HEAD
-  pollset_kick(pollset, NULL);
-=======
-  pollset_kick(exec_ctx, pollset, nullptr);
->>>>>>> 82c8f945
+  pollset_kick(pollset, nullptr);
 exit:
   gpr_mu_unlock(&pollset->mu);
 }
@@ -1003,13 +988,8 @@
         }
 
         for (i = 1; i < pfd_count; i++) {
-<<<<<<< HEAD
-          if (watchers[i].fd == NULL) {
-            fd_end_poll(&watchers[i], 0, 0, NULL);
-=======
           if (watchers[i].fd == nullptr) {
-            fd_end_poll(exec_ctx, &watchers[i], 0, 0, nullptr);
->>>>>>> 82c8f945
+            fd_end_poll(&watchers[i], 0, 0, nullptr);
           } else {
             // Wake up all the file descriptors, if we have an invalid one
             // we can identify it on the next pollset_work()
@@ -1018,11 +998,7 @@
         }
       } else if (r == 0) {
         for (i = 1; i < pfd_count; i++) {
-<<<<<<< HEAD
-          fd_end_poll(&watchers[i], 0, 0, NULL);
-=======
-          fd_end_poll(exec_ctx, &watchers[i], 0, 0, nullptr);
->>>>>>> 82c8f945
+          fd_end_poll(&watchers[i], 0, 0, nullptr);
         }
       } else {
         if (pfds[0].revents & POLLIN_CHECK) {
@@ -1033,13 +1009,8 @@
               &error, grpc_wakeup_fd_consume_wakeup(&worker.wakeup_fd->fd));
         }
         for (i = 1; i < pfd_count; i++) {
-<<<<<<< HEAD
-          if (watchers[i].fd == NULL) {
-            fd_end_poll(&watchers[i], 0, 0, NULL);
-=======
           if (watchers[i].fd == nullptr) {
-            fd_end_poll(exec_ctx, &watchers[i], 0, 0, nullptr);
->>>>>>> 82c8f945
+            fd_end_poll(&watchers[i], 0, 0, nullptr);
           } else {
             if (GRPC_TRACER_ON(grpc_polling_trace)) {
               gpr_log(GPR_DEBUG, "%p got_event: %d r:%d w:%d [%d]", pollset,
@@ -1098,11 +1069,7 @@
   /* check shutdown conditions */
   if (pollset->shutting_down) {
     if (pollset_has_workers(pollset)) {
-<<<<<<< HEAD
-      pollset_kick(pollset, NULL);
-=======
-      pollset_kick(exec_ctx, pollset, nullptr);
->>>>>>> 82c8f945
+      pollset_kick(pollset, nullptr);
     } else if (!pollset->called_shutdown && !pollset_has_observers(pollset)) {
       pollset->called_shutdown = 1;
       gpr_mu_unlock(&pollset->mu);
