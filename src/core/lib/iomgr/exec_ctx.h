/*
 *
 * Copyright 2015, Google Inc.
 * All rights reserved.
 *
 * Redistribution and use in source and binary forms, with or without
 * modification, are permitted provided that the following conditions are
 * met:
 *
 *     * Redistributions of source code must retain the above copyright
 * notice, this list of conditions and the following disclaimer.
 *     * Redistributions in binary form must reproduce the above
 * copyright notice, this list of conditions and the following disclaimer
 * in the documentation and/or other materials provided with the
 * distribution.
 *     * Neither the name of Google Inc. nor the names of its
 * contributors may be used to endorse or promote products derived from
 * this software without specific prior written permission.
 *
 * THIS SOFTWARE IS PROVIDED BY THE COPYRIGHT HOLDERS AND CONTRIBUTORS
 * "AS IS" AND ANY EXPRESS OR IMPLIED WARRANTIES, INCLUDING, BUT NOT
 * LIMITED TO, THE IMPLIED WARRANTIES OF MERCHANTABILITY AND FITNESS FOR
 * A PARTICULAR PURPOSE ARE DISCLAIMED. IN NO EVENT SHALL THE COPYRIGHT
 * OWNER OR CONTRIBUTORS BE LIABLE FOR ANY DIRECT, INDIRECT, INCIDENTAL,
 * SPECIAL, EXEMPLARY, OR CONSEQUENTIAL DAMAGES (INCLUDING, BUT NOT
 * LIMITED TO, PROCUREMENT OF SUBSTITUTE GOODS OR SERVICES; LOSS OF USE,
 * DATA, OR PROFITS; OR BUSINESS INTERRUPTION) HOWEVER CAUSED AND ON ANY
 * THEORY OF LIABILITY, WHETHER IN CONTRACT, STRICT LIABILITY, OR TORT
 * (INCLUDING NEGLIGENCE OR OTHERWISE) ARISING IN ANY WAY OUT OF THE USE
 * OF THIS SOFTWARE, EVEN IF ADVISED OF THE POSSIBILITY OF SUCH DAMAGE.
 *
 */

#ifndef GRPC_CORE_LIB_IOMGR_EXEC_CTX_H
#define GRPC_CORE_LIB_IOMGR_EXEC_CTX_H

#include "src/core/lib/iomgr/closure.h"

/* #define GRPC_EXECUTION_CONTEXT_SANITIZER 1 */

/** A workqueue represents a list of work to be executed asynchronously.
    Forward declared here to avoid a circular dependency with workqueue.h. */
struct grpc_workqueue;
typedef struct grpc_workqueue grpc_workqueue;

#ifndef GRPC_EXECUTION_CONTEXT_SANITIZER
/** Execution context.
 *  A bag of data that collects information along a callstack.
 *  Generally created at public API entry points, and passed down as
 *  pointer to child functions that manipulate it.
 *
 *  Specific responsibilities (this may grow in the future):
 *  - track a list of work that needs to be delayed until the top of the
 *    call stack (this provides a convenient mechanism to run callbacks
 *    without worrying about locking issues)
 *  - provide a decision maker (via grpc_exec_ctx_ready_to_finish) that provides
 *    signal as to whether a borrowed thread should continue to do work or
 *    should actively try to finish up and get this thread back to its owner
 *
 *  CONVENTIONS:
 *  Instance of this must ALWAYS be constructed on the stack, never
 *  heap allocated. Instances and pointers to them must always be called
 *  exec_ctx. Instances are always passed as the first argument
 *  to a function that takes it, and always as a pointer (grpc_exec_ctx
 *  is never copied).
 */
struct grpc_exec_ctx {
  grpc_closure_list closure_list;
  bool cached_ready_to_finish;
  void *check_ready_to_finish_arg;
  bool (*check_ready_to_finish)(grpc_exec_ctx *exec_ctx, void *arg);
};

#define GRPC_EXEC_CTX_INIT_WITH_FINISH_CHECK(finish_check, finish_check_arg) \
  { GRPC_CLOSURE_LIST_INIT, false, finish_check_arg, finish_check }
#else
struct grpc_exec_ctx {
  bool cached_ready_to_finish;
  void *check_ready_to_finish_arg;
  bool (*check_ready_to_finish)(grpc_exec_ctx *exec_ctx, void *arg);
};
#define GRPC_EXEC_CTX_INIT_WITH_FINISH_CHECK(finish_check, finish_check_arg) \
  { false, finish_check_arg, finish_check }
#endif

#define GRPC_EXEC_CTX_INIT \
  GRPC_EXEC_CTX_INIT_WITH_FINISH_CHECK(grpc_never_ready_to_finish, NULL)

/** Flush any work that has been enqueued onto this grpc_exec_ctx.
 *  Caller must guarantee that no interfering locks are held.
 *  Returns true if work was performed, false otherwise. */
bool grpc_exec_ctx_flush(grpc_exec_ctx *exec_ctx);
/** Finish any pending work for a grpc_exec_ctx. Must be called before
 *  the instance is destroyed, or work may be lost. */
void grpc_exec_ctx_finish(grpc_exec_ctx *exec_ctx);
/** Add a closure to be executed at the next flush/finish point */
<<<<<<< HEAD
void grpc_exec_ctx_push(grpc_exec_ctx *exec_ctx, grpc_closure *closure,
                        grpc_error *error,
                        grpc_workqueue *offload_target_or_null);
=======
void grpc_exec_ctx_enqueue(grpc_exec_ctx *exec_ctx, grpc_closure *closure,
                           bool success,
                           grpc_workqueue *offload_target_or_null);
/** Returns true if we'd like to leave this execution context as soon as
    possible: useful for deciding whether to do something more or not depending
    on outside context */
bool grpc_exec_ctx_ready_to_finish(grpc_exec_ctx *exec_ctx);
/** A finish check that is never ready to finish */
bool grpc_never_ready_to_finish(grpc_exec_ctx *exec_ctx, void *arg_ignored);
/** A finish check that is always ready to finish */
bool grpc_always_ready_to_finish(grpc_exec_ctx *exec_ctx, void *arg_ignored);
>>>>>>> 8010daaf
/** Add a list of closures to be executed at the next flush/finish point.
 *  Leaves \a list empty. */
void grpc_exec_ctx_enqueue_list(grpc_exec_ctx *exec_ctx,
                                grpc_closure_list *list,
                                grpc_workqueue *offload_target_or_null);

void grpc_exec_ctx_global_init(void);

void grpc_exec_ctx_global_init(void);
void grpc_exec_ctx_global_shutdown(void);

#endif /* GRPC_CORE_LIB_IOMGR_EXEC_CTX_H */<|MERGE_RESOLUTION|>--- conflicted
+++ resolved
@@ -94,14 +94,9 @@
  *  the instance is destroyed, or work may be lost. */
 void grpc_exec_ctx_finish(grpc_exec_ctx *exec_ctx);
 /** Add a closure to be executed at the next flush/finish point */
-<<<<<<< HEAD
 void grpc_exec_ctx_push(grpc_exec_ctx *exec_ctx, grpc_closure *closure,
                         grpc_error *error,
                         grpc_workqueue *offload_target_or_null);
-=======
-void grpc_exec_ctx_enqueue(grpc_exec_ctx *exec_ctx, grpc_closure *closure,
-                           bool success,
-                           grpc_workqueue *offload_target_or_null);
 /** Returns true if we'd like to leave this execution context as soon as
     possible: useful for deciding whether to do something more or not depending
     on outside context */
@@ -110,7 +105,6 @@
 bool grpc_never_ready_to_finish(grpc_exec_ctx *exec_ctx, void *arg_ignored);
 /** A finish check that is always ready to finish */
 bool grpc_always_ready_to_finish(grpc_exec_ctx *exec_ctx, void *arg_ignored);
->>>>>>> 8010daaf
 /** Add a list of closures to be executed at the next flush/finish point.
  *  Leaves \a list empty. */
 void grpc_exec_ctx_enqueue_list(grpc_exec_ctx *exec_ctx,
