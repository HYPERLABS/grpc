/*
 *
 * Copyright 2017 gRPC authors.
 *
 * Licensed under the Apache License, Version 2.0 (the "License");
 * you may not use this file except in compliance with the License.
 * You may obtain a copy of the License at
 *
 *     http://www.apache.org/licenses/LICENSE-2.0
 *
 * Unless required by applicable law or agreed to in writing, software
 * distributed under the License is distributed on an "AS IS" BASIS,
 * WITHOUT WARRANTIES OR CONDITIONS OF ANY KIND, either express or implied.
 * See the License for the specific language governing permissions and
 * limitations under the License.
 *
 */

#include <grpc/support/port_platform.h>

#include <inttypes.h>

#include <grpc/support/alloc.h>
#include <grpc/support/log.h>

#include "src/core/lib/debug/trace.h"
#include "src/core/lib/gprpp/thd.h"
#include "src/core/lib/iomgr/timer.h"
#include "src/core/lib/iomgr/timer_manager.h"

struct completed_thread {
  grpc_core::Thread thd;
  completed_thread* next;
};

extern grpc_core::TraceFlag grpc_timer_check_trace;

// global mutex
static gpr_mu g_mu;
// are we multi-threaded
static bool g_threaded;
// cv to wait until a thread is needed
static gpr_cv g_cv_wait;
// cv for notification when threading ends
static gpr_cv g_cv_shutdown;
// number of threads in the system
static int g_thread_count;
// number of threads sitting around waiting
static int g_waiter_count;
// linked list of threads that have completed (and need joining)
static completed_thread* g_completed_threads;
// was the manager kicked by the timer system
static bool g_kicked;
// is there a thread waiting until the next timer should fire?
static bool g_has_timed_waiter;
// the deadline of the current timed waiter thread (only relevant if
// g_has_timed_waiter is true)
static grpc_millis g_timed_waiter_deadline;
// generation counter to track which thread is waiting for the next timer
static uint64_t g_timed_waiter_generation;

static void timer_thread(void* completed_thread_ptr);

static void gc_completed_threads(void) {
  if (g_completed_threads != nullptr) {
    completed_thread* to_gc = g_completed_threads;
    g_completed_threads = nullptr;
    gpr_mu_unlock(&g_mu);
    while (to_gc != nullptr) {
      to_gc->thd.Join();
      completed_thread* next = to_gc->next;
      gpr_free(to_gc);
      to_gc = next;
    }
    gpr_mu_lock(&g_mu);
  }
}

static void start_timer_thread_and_unlock(void) {
  GPR_ASSERT(g_threaded);
  ++g_waiter_count;
  ++g_thread_count;
  gpr_mu_unlock(&g_mu);
  if (grpc_timer_check_trace.enabled()) {
    gpr_log(GPR_INFO, "Spawn timer thread");
  }
  completed_thread* ct =
      static_cast<completed_thread*>(gpr_malloc(sizeof(*ct)));
  ct->thd = grpc_core::Thread("grpc_global_timer", timer_thread, ct);
  ct->thd.Start();
}

void grpc_timer_manager_tick() {
  grpc_core::ExecCtx exec_ctx;
  grpc_millis next = GRPC_MILLIS_INF_FUTURE;
  grpc_timer_check(&next);
}

static void run_some_timers() {
  // if there's something to execute...
  gpr_mu_lock(&g_mu);
  // remove a waiter from the pool, and start another thread if necessary
  --g_waiter_count;
  if (g_waiter_count == 0 && g_threaded) {
    start_timer_thread_and_unlock();
  } else {
    // if there's no thread waiting with a timeout, kick an existing
    // waiter so that the next deadline is not missed
    if (!g_has_timed_waiter) {
      if (grpc_timer_check_trace.enabled()) {
        gpr_log(GPR_INFO, "kick untimed waiter");
      }
      gpr_cv_signal(&g_cv_wait);
    }
    gpr_mu_unlock(&g_mu);
  }
  // without our lock, flush the exec_ctx
  if (grpc_timer_check_trace.enabled()) {
    gpr_log(GPR_INFO, "flush exec_ctx");
  }
  grpc_core::ExecCtx::Get()->Flush();
  gpr_mu_lock(&g_mu);
  // garbage collect any threads hanging out that are dead
  gc_completed_threads();
  // get ready to wait again
  ++g_waiter_count;
  gpr_mu_unlock(&g_mu);
}

// wait until 'next' (or forever if there is already a timed waiter in the pool)
// returns true if the thread should continue executing (false if it should
// shutdown)
static bool wait_until(grpc_millis next) {
  gpr_mu_lock(&g_mu);
  // if we're not threaded anymore, leave
  if (!g_threaded) {
    gpr_mu_unlock(&g_mu);
    return false;
  }

  // If g_kicked is true at this point, it means there was a kick from the timer
  // system that the timer-manager threads here missed. We cannot trust 'next'
  // here any longer (since there might be an earlier deadline). So if g_kicked
  // is true at this point, we should quickly exit this and get the next
  // deadline from the timer system

  if (!g_kicked) {
    // if there's no timed waiter, we should become one: that waiter waits
    // only until the next timer should expire. All other timers wait forever
    //
    // 'g_timed_waiter_generation' is a global generation counter. The idea here
    // is that the thread becoming a timed-waiter increments and stores this
    // global counter locally in 'my_timed_waiter_generation' before going to
    // sleep. After waking up, if my_timed_waiter_generation ==
    // g_timed_waiter_generation, it can be sure that it was the timed_waiter
    // thread (and that no other thread took over while this was asleep)
    //
    // Initialize my_timed_waiter_generation to some value that is NOT equal to
    // g_timed_waiter_generation
    uint64_t my_timed_waiter_generation = g_timed_waiter_generation - 1;

    /* If there's no timed waiter, we should become one: that waiter waits only
       until the next timer should expire. All other timer threads wait forever
       unless their 'next' is earlier than the current timed-waiter's deadline
       (in which case the thread with earlier 'next' takes over as the new timed
       waiter) */
    if (next != GRPC_MILLIS_INF_FUTURE) {
      if (!g_has_timed_waiter || (next < g_timed_waiter_deadline)) {
        my_timed_waiter_generation = ++g_timed_waiter_generation;
        g_has_timed_waiter = true;
        g_timed_waiter_deadline = next;

        if (grpc_timer_check_trace.enabled()) {
          grpc_millis wait_time = next - grpc_core::ExecCtx::Get()->Now();
<<<<<<< HEAD
          gpr_log(GPR_DEBUG, "sleep for a %" PRId64 " milliseconds", wait_time);
=======
          gpr_log(GPR_INFO, "sleep for a %" PRIdPTR " milliseconds", wait_time);
>>>>>>> 978b9b17
        }
      } else {  // g_timed_waiter == true && next >= g_timed_waiter_deadline
        next = GRPC_MILLIS_INF_FUTURE;
      }
    }

    if (grpc_timer_check_trace.enabled() && next == GRPC_MILLIS_INF_FUTURE) {
      gpr_log(GPR_INFO, "sleep until kicked");
    }

    gpr_cv_wait(&g_cv_wait, &g_mu,
                grpc_millis_to_timespec(next, GPR_CLOCK_MONOTONIC));

    if (grpc_timer_check_trace.enabled()) {
      gpr_log(GPR_INFO, "wait ended: was_timed:%d kicked:%d",
              my_timed_waiter_generation == g_timed_waiter_generation,
              g_kicked);
    }
    // if this was the timed waiter, then we need to check timers, and flag
    // that there's now no timed waiter... we'll look for a replacement if
    // there's work to do after checking timers (code above)
    if (my_timed_waiter_generation == g_timed_waiter_generation) {
      g_has_timed_waiter = false;
      g_timed_waiter_deadline = GRPC_MILLIS_INF_FUTURE;
    }
  }

  // if this was a kick from the timer system, consume it (and don't stop
  // this thread yet)
  if (g_kicked) {
    grpc_timer_consume_kick();
    g_kicked = false;
  }

  gpr_mu_unlock(&g_mu);
  return true;
}

static void timer_main_loop() {
  for (;;) {
    grpc_millis next = GRPC_MILLIS_INF_FUTURE;
    grpc_core::ExecCtx::Get()->InvalidateNow();

    // check timer state, updates next to the next time to run a check
    switch (grpc_timer_check(&next)) {
      case GRPC_TIMERS_FIRED:
        run_some_timers();
        break;
      case GRPC_TIMERS_NOT_CHECKED:
        /* This case only happens under contention, meaning more than one timer
           manager thread checked timers concurrently.

           If that happens, we're guaranteed that some other thread has just
           checked timers, and this will avalanche into some other thread seeing
           empty timers and doing a timed sleep.

           Consequently, we can just sleep forever here and be happy at some
           saved wakeup cycles. */
        if (grpc_timer_check_trace.enabled()) {
          gpr_log(GPR_INFO, "timers not checked: expect another thread to");
        }
        next = GRPC_MILLIS_INF_FUTURE;
      /* fall through */
      case GRPC_TIMERS_CHECKED_AND_EMPTY:
        if (!wait_until(next)) {
          return;
        }
        break;
    }
  }
}

static void timer_thread_cleanup(completed_thread* ct) {
  gpr_mu_lock(&g_mu);
  // terminate the thread: drop the waiter count, thread count, and let whomever
  // stopped the threading stuff know that we're done
  --g_waiter_count;
  --g_thread_count;
  if (0 == g_thread_count) {
    gpr_cv_signal(&g_cv_shutdown);
  }
  ct->next = g_completed_threads;
  g_completed_threads = ct;
  gpr_mu_unlock(&g_mu);
  if (grpc_timer_check_trace.enabled()) {
    gpr_log(GPR_INFO, "End timer thread");
  }
}

static void timer_thread(void* completed_thread_ptr) {
  // this threads exec_ctx: we try to run things through to completion here
  // since it's easy to spin up new threads
  grpc_core::ExecCtx exec_ctx(0);
  timer_main_loop();

  timer_thread_cleanup(static_cast<completed_thread*>(completed_thread_ptr));
}

static void start_threads(void) {
  gpr_mu_lock(&g_mu);
  if (!g_threaded) {
    g_threaded = true;
    start_timer_thread_and_unlock();
  } else {
    g_threaded = false;
    gpr_mu_unlock(&g_mu);
  }
}

void grpc_timer_manager_init(void) {
  gpr_mu_init(&g_mu);
  gpr_cv_init(&g_cv_wait);
  gpr_cv_init(&g_cv_shutdown);
  g_threaded = false;
  g_thread_count = 0;
  g_waiter_count = 0;
  g_completed_threads = nullptr;

  g_has_timed_waiter = false;
  g_timed_waiter_deadline = GRPC_MILLIS_INF_FUTURE;

  start_threads();
}

static void stop_threads(void) {
  gpr_mu_lock(&g_mu);
  if (grpc_timer_check_trace.enabled()) {
    gpr_log(GPR_INFO, "stop timer threads: threaded=%d", g_threaded);
  }
  if (g_threaded) {
    g_threaded = false;
    gpr_cv_broadcast(&g_cv_wait);
    if (grpc_timer_check_trace.enabled()) {
      gpr_log(GPR_INFO, "num timer threads: %d", g_thread_count);
    }
    while (g_thread_count > 0) {
      gpr_cv_wait(&g_cv_shutdown, &g_mu, gpr_inf_future(GPR_CLOCK_MONOTONIC));
      if (grpc_timer_check_trace.enabled()) {
        gpr_log(GPR_INFO, "num timer threads: %d", g_thread_count);
      }
      gc_completed_threads();
    }
  }
  gpr_mu_unlock(&g_mu);
}

void grpc_timer_manager_shutdown(void) {
  stop_threads();

  gpr_mu_destroy(&g_mu);
  gpr_cv_destroy(&g_cv_wait);
  gpr_cv_destroy(&g_cv_shutdown);
}

void grpc_timer_manager_set_threading(bool threaded) {
  if (threaded) {
    start_threads();
  } else {
    stop_threads();
  }
}

void grpc_kick_poller(void) {
  gpr_mu_lock(&g_mu);
  g_kicked = true;
  g_has_timed_waiter = false;
  g_timed_waiter_deadline = GRPC_MILLIS_INF_FUTURE;
  ++g_timed_waiter_generation;
  gpr_cv_signal(&g_cv_wait);
  gpr_mu_unlock(&g_mu);
}<|MERGE_RESOLUTION|>--- conflicted
+++ resolved
@@ -172,11 +172,7 @@
 
         if (grpc_timer_check_trace.enabled()) {
           grpc_millis wait_time = next - grpc_core::ExecCtx::Get()->Now();
-<<<<<<< HEAD
-          gpr_log(GPR_DEBUG, "sleep for a %" PRId64 " milliseconds", wait_time);
-=======
-          gpr_log(GPR_INFO, "sleep for a %" PRIdPTR " milliseconds", wait_time);
->>>>>>> 978b9b17
+          gpr_log(GPR_INFO, "sleep for a %" PRId64 " milliseconds", wait_time);
         }
       } else {  // g_timed_waiter == true && next >= g_timed_waiter_deadline
         next = GRPC_MILLIS_INF_FUTURE;
