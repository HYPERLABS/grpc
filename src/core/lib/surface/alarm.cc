--- conflicted
+++ resolved
@@ -56,15 +56,9 @@
 }
 
 #ifndef NDEBUG
-<<<<<<< HEAD
-static void alarm_ref_dbg(grpc_alarm *alarm, const char *reason,
-                          const char *file, int line) {
-  if (grpc_trace_alarm_refcount.enabled()) {
-=======
 static void alarm_ref_dbg(grpc_alarm* alarm, const char* reason,
                           const char* file, int line) {
   if (GRPC_TRACER_ON(grpc_trace_alarm_refcount)) {
->>>>>>> 67520b0f
     gpr_atm val = gpr_atm_no_barrier_load(&alarm->refs.count);
     gpr_log(file, line, GPR_LOG_SEVERITY_DEBUG,
             "Alarm:%p  ref %" PRIdPTR " -> %" PRIdPTR " %s", alarm, val,
@@ -74,15 +68,9 @@
   alarm_ref(alarm);
 }
 
-<<<<<<< HEAD
-static void alarm_unref_dbg(grpc_alarm *alarm, const char *reason,
-                            const char *file, int line) {
-  if (grpc_trace_alarm_refcount.enabled()) {
-=======
 static void alarm_unref_dbg(grpc_alarm* alarm, const char* reason,
                             const char* file, int line) {
   if (GRPC_TRACER_ON(grpc_trace_alarm_refcount)) {
->>>>>>> 67520b0f
     gpr_atm val = gpr_atm_no_barrier_load(&alarm->refs.count);
     gpr_log(file, line, GPR_LOG_SEVERITY_DEBUG,
             "Alarm:%p  Unref %" PRIdPTR " -> %" PRIdPTR " %s", alarm, val,
@@ -114,7 +102,7 @@
   grpc_alarm* alarm = (grpc_alarm*)gpr_malloc(sizeof(grpc_alarm));
 
 #ifndef NDEBUG
-  if (grpc_trace_alarm_refcount.enabled()) {
+  if (GRPC_TRACER_ON(grpc_trace_alarm_refcount)) {
     gpr_log(GPR_DEBUG, "Alarm:%p created (ref: 1)", alarm);
   }
 #endif
