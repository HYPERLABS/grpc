--- conflicted
+++ resolved
@@ -1629,12 +1629,8 @@
         bctl->recv_final_op = 1;
         stream_op->recv_trailing_metadata =
             &call->metadata_batch[1 /* is_receiving */][1 /* is_trailing */];
-<<<<<<< HEAD
-        stream_op->collect_stats = &call->stats.transport_stream_stats;
-=======
-        stream_op.collect_stats =
+        stream_op->collect_stats =
             &call->final_info.stats.transport_stream_stats;
->>>>>>> f14effb6
         break;
       case GRPC_OP_RECV_CLOSE_ON_SERVER:
         /* Flag validation: currently allow no flags */
@@ -1656,12 +1652,8 @@
         bctl->recv_final_op = 1;
         stream_op->recv_trailing_metadata =
             &call->metadata_batch[1 /* is_receiving */][1 /* is_trailing */];
-<<<<<<< HEAD
-        stream_op->collect_stats = &call->stats.transport_stream_stats;
-=======
-        stream_op.collect_stats =
+        stream_op->collect_stats =
             &call->final_info.stats.transport_stream_stats;
->>>>>>> f14effb6
         break;
     }
   }
