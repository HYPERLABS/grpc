/*
 *
 * Copyright 2017 gRPC authors.
 *
 * Licensed under the Apache License, Version 2.0 (the "License");
 * you may not use this file except in compliance with the License.
 * You may obtain a copy of the License at
 *
 *     http://www.apache.org/licenses/LICENSE-2.0
 *
 * Unless required by applicable law or agreed to in writing, software
 * distributed under the License is distributed on an "AS IS" BASIS,
 * WITHOUT WARRANTIES OR CONDITIONS OF ANY KIND, either express or implied.
 * See the License for the specific language governing permissions and
 * limitations under the License.
 *
 */

#ifndef GRPC_CORE_LIB_DEBUG_STATS_H
#define GRPC_CORE_LIB_DEBUG_STATS_H

#include <grpc/support/atm.h>
#include "src/core/lib/debug/stats_data.h"
#include "src/core/lib/iomgr/exec_ctx.h"

#ifdef __cplusplus
extern "C" {
#endif

typedef struct grpc_stats_data {
  gpr_atm counters[GRPC_STATS_COUNTER_COUNT];
  gpr_atm histograms[GRPC_STATS_HISTOGRAM_BUCKETS];
} grpc_stats_data;

extern grpc_stats_data* grpc_stats_per_cpu_storage;

#define GRPC_THREAD_STATS_DATA() \
  (&grpc_stats_per_cpu_storage[(exec_ctx)->starting_cpu])

#define GRPC_STATS_INC_COUNTER(ctr) \
  (gpr_atm_no_barrier_fetch_add(&GRPC_THREAD_STATS_DATA()->counters[(ctr)], 1))

#define GRPC_STATS_INC_HISTOGRAM(histogram, index)                             \
  (gpr_atm_no_barrier_fetch_add(                                               \
      &GRPC_THREAD_STATS_DATA()->histograms[histogram##_FIRST_SLOT + (index)], \
      1))

void grpc_stats_init(void);
void grpc_stats_shutdown(void);
void grpc_stats_collect(grpc_stats_data* output);
// c = b-a
<<<<<<< HEAD
void grpc_stats_diff(const grpc_stats_data *b, const grpc_stats_data *a,
                     grpc_stats_data *c);
char *grpc_stats_data_as_json(const grpc_stats_data *data);
int grpc_stats_histo_find_bucket_slow(int value, const int *table,
                                      int table_size);
double grpc_stats_histo_percentile(const grpc_stats_data *data,
=======
void grpc_stats_diff(const grpc_stats_data* b, const grpc_stats_data* a,
                     grpc_stats_data* c);
char* grpc_stats_data_as_json(const grpc_stats_data* data);
int grpc_stats_histo_find_bucket_slow(grpc_exec_ctx* exec_ctx, int value,
                                      const int* table, int table_size);
double grpc_stats_histo_percentile(const grpc_stats_data* data,
>>>>>>> d9da7387
                                   grpc_stats_histograms histogram,
                                   double percentile);
size_t grpc_stats_histo_count(const grpc_stats_data* data,
                              grpc_stats_histograms histogram);

#ifdef __cplusplus
}
#endif

#endif<|MERGE_RESOLUTION|>--- conflicted
+++ resolved
@@ -49,21 +49,12 @@
 void grpc_stats_shutdown(void);
 void grpc_stats_collect(grpc_stats_data* output);
 // c = b-a
-<<<<<<< HEAD
-void grpc_stats_diff(const grpc_stats_data *b, const grpc_stats_data *a,
-                     grpc_stats_data *c);
-char *grpc_stats_data_as_json(const grpc_stats_data *data);
-int grpc_stats_histo_find_bucket_slow(int value, const int *table,
-                                      int table_size);
-double grpc_stats_histo_percentile(const grpc_stats_data *data,
-=======
 void grpc_stats_diff(const grpc_stats_data* b, const grpc_stats_data* a,
                      grpc_stats_data* c);
 char* grpc_stats_data_as_json(const grpc_stats_data* data);
-int grpc_stats_histo_find_bucket_slow(grpc_exec_ctx* exec_ctx, int value,
-                                      const int* table, int table_size);
+int grpc_stats_histo_find_bucket_slow(int value, const int* table,
+                                      int table_size);
 double grpc_stats_histo_percentile(const grpc_stats_data* data,
->>>>>>> d9da7387
                                    grpc_stats_histograms histogram,
                                    double percentile);
 size_t grpc_stats_histo_count(const grpc_stats_data* data,
