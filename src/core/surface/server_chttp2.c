--- conflicted
+++ resolved
@@ -61,14 +61,9 @@
    */
   grpc_mdctx *mdctx = grpc_mdctx_create();
   grpc_transport *transport = grpc_create_chttp2_transport(
-<<<<<<< HEAD
-      grpc_server_get_channel_args(server), tcp, NULL, 0, mdctx, 0);
-  setup_transport(server, transport, mdctx);
-=======
       grpc_server_get_channel_args(server), tcp, mdctx, 0);
   setup_transport(server, transport, mdctx);
   grpc_chttp2_transport_start_reading(transport, NULL, 0);
->>>>>>> 550342f7
 }
 
 /* Server callback: start listening on our ports */
