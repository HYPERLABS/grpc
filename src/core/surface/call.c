/*
 *
 * Copyright 2015, Google Inc.
 * All rights reserved.
 *
 * Redistribution and use in source and binary forms, with or without
 * modification, are permitted provided that the following conditions are
 * met:
 *
 *     * Redistributions of source code must retain the above copyright
 * notice, this list of conditions and the following disclaimer.
 *     * Redistributions in binary form must reproduce the above
 * copyright notice, this list of conditions and the following disclaimer
 * in the documentation and/or other materials provided with the
 * distribution.
 *     * Neither the name of Google Inc. nor the names of its
 * contributors may be used to endorse or promote products derived from
 * this software without specific prior written permission.
 *
 * THIS SOFTWARE IS PROVIDED BY THE COPYRIGHT HOLDERS AND CONTRIBUTORS
 * "AS IS" AND ANY EXPRESS OR IMPLIED WARRANTIES, INCLUDING, BUT NOT
 * LIMITED TO, THE IMPLIED WARRANTIES OF MERCHANTABILITY AND FITNESS FOR
 * A PARTICULAR PURPOSE ARE DISCLAIMED. IN NO EVENT SHALL THE COPYRIGHT
 * OWNER OR CONTRIBUTORS BE LIABLE FOR ANY DIRECT, INDIRECT, INCIDENTAL,
 * SPECIAL, EXEMPLARY, OR CONSEQUENTIAL DAMAGES (INCLUDING, BUT NOT
 * LIMITED TO, PROCUREMENT OF SUBSTITUTE GOODS OR SERVICES; LOSS OF USE,
 * DATA, OR PROFITS; OR BUSINESS INTERRUPTION) HOWEVER CAUSED AND ON ANY
 * THEORY OF LIABILITY, WHETHER IN CONTRACT, STRICT LIABILITY, OR TORT
 * (INCLUDING NEGLIGENCE OR OTHERWISE) ARISING IN ANY WAY OUT OF THE USE
 * OF THIS SOFTWARE, EVEN IF ADVISED OF THE POSSIBILITY OF SUCH DAMAGE.
 *
 */
#include <assert.h>
#include <stdio.h>
#include <stdlib.h>
#include <string.h>

#include <grpc/compression.h>
#include <grpc/support/alloc.h>
#include <grpc/support/log.h>
#include <grpc/support/string_util.h>
#include <grpc/support/useful.h>

#include "src/core/channel/channel_stack.h"
#include "src/core/iomgr/alarm.h"
#include "src/core/profiling/timers.h"
#include "src/core/support/string.h"
#include "src/core/surface/api_trace.h"
#include "src/core/surface/byte_buffer_queue.h"
#include "src/core/surface/call.h"
#include "src/core/surface/channel.h"
#include "src/core/surface/completion_queue.h"

/** The maximum number of completions possible.
    Based upon the maximum number of individually queueable ops in the batch
   api:
      - initial metadata send
      - message send
      - status/close send (depending on client/server)
      - initial metadata recv
      - message recv
      - status/close recv (depending on client/server) */
#define MAX_CONCURRENT_COMPLETIONS 6

typedef struct {
  grpc_ioreq_completion_func on_complete;
  void *user_data;
  int success;
} completed_request;

/* See request_set in grpc_call below for a description */
#define REQSET_EMPTY 'X'
#define REQSET_DONE 'Y'

#define MAX_SEND_INITIAL_METADATA_COUNT 3

typedef struct {
  /* Overall status of the operation: starts OK, may degrade to
     non-OK */
  gpr_uint8 success;
  /* a bit mask of which request ops are needed (1u << opid) */
  gpr_uint16 need_mask;
  /* a bit mask of which request ops are now completed */
  gpr_uint16 complete_mask;
  /* Completion function to call at the end of the operation */
  grpc_ioreq_completion_func on_complete;
  void *user_data;
} reqinfo_master;

/* Status data for a request can come from several sources; this
   enumerates them all, and acts as a priority sorting for which
   status to return to the application - earlier entries override
   later ones */
typedef enum {
  /* Status came from the application layer overriding whatever
     the wire says */
  STATUS_FROM_API_OVERRIDE = 0,
  /* Status was created by some internal channel stack operation */
  STATUS_FROM_CORE,
  /* Status came from 'the wire' - or somewhere below the surface
     layer */
  STATUS_FROM_WIRE,
  /* Status came from the server sending status */
  STATUS_FROM_SERVER_STATUS,
  STATUS_SOURCE_COUNT
} status_source;

typedef struct {
  gpr_uint8 is_set;
  grpc_status_code code;
  grpc_mdstr *details;
} received_status;

/* How far through the GRPC stream have we read? */
typedef enum {
  /* We are still waiting for initial metadata to complete */
  READ_STATE_INITIAL = 0,
  /* We have gotten initial metadata, and are reading either
     messages or trailing metadata */
  READ_STATE_GOT_INITIAL_METADATA,
  /* The stream is closed for reading */
  READ_STATE_READ_CLOSED,
  /* The stream is closed for reading & writing */
  READ_STATE_STREAM_CLOSED
} read_state;

typedef enum {
  WRITE_STATE_INITIAL = 0,
  WRITE_STATE_STARTED,
  WRITE_STATE_WRITE_CLOSED
} write_state;

struct grpc_call {
  grpc_completion_queue *cq;
  grpc_channel *channel;
  grpc_call *parent;
  grpc_call *first_child;
  grpc_mdctx *metadata_context;
  /* TODO(ctiller): share with cq if possible? */
  gpr_mu mu;
  gpr_mu completion_mu;

  /* how far through the stream have we read? */
  read_state read_state;
  /* how far through the stream have we written? */
  write_state write_state;
  /* client or server call */
  gpr_uint8 is_client;
  /* is the alarm set */
  gpr_uint8 have_alarm;
  /* are we currently performing a send operation */
  gpr_uint8 sending;
  /* are we currently performing a recv operation */
  gpr_uint8 receiving;
  /* are we currently completing requests */
  gpr_uint8 completing;
  /** has grpc_call_destroy been called */
  gpr_uint8 destroy_called;
  /* pairs with completed_requests */
  gpr_uint8 num_completed_requests;
  /* are we currently reading a message? */
  gpr_uint8 reading_message;
  /* have we bound a pollset yet? */
  gpr_uint8 bound_pollset;
  /* is an error status set */
  gpr_uint8 error_status_set;
  /** bitmask of allocated completion events in completions */
  gpr_uint8 allocated_completions;
  /** flag indicating that cancellation is inherited */
  gpr_uint8 cancellation_is_inherited;

  /* flags with bits corresponding to write states allowing us to determine
     what was sent */
  gpr_uint16 last_send_contains;
  /* cancel with this status on the next outgoing transport op */
  grpc_status_code cancel_with_status;

  /* Active ioreqs.
     request_set and request_data contain one element per active ioreq
     operation.

     request_set[op] is an integer specifying a set of operations to which
     the request belongs:
     - if it is < GRPC_IOREQ_OP_COUNT, then this operation is pending
     completion, and the integer represents to which group of operations
     the ioreq belongs. Each group is represented by one master, and the
     integer in request_set is an index into masters to find the master
     data.
     - if it is REQSET_EMPTY, the ioreq op is inactive and available to be
     started
     - finally, if request_set[op] is REQSET_DONE, then the operation is
     complete and unavailable to be started again

     request_data[op] is the request data as supplied by the initiator of
     a request, and is valid iff request_set[op] <= GRPC_IOREQ_OP_COUNT.
     The set fields are as per the request type specified by op.

     Finally, one element of masters is set per active _set_ of ioreq
     operations. It describes work left outstanding, result status, and
     what work to perform upon operation completion. As one ioreq of each
     op type can be active at once, by convention we choose the first element
     of the group to be the master -- ie the master of in-progress operation
     op is masters[request_set[op]]. This allows constant time allocation
     and a strong upper bound of a count of masters to be calculated. */
  gpr_uint8 request_set[GRPC_IOREQ_OP_COUNT];
  grpc_ioreq_data request_data[GRPC_IOREQ_OP_COUNT];
  gpr_uint32 request_flags[GRPC_IOREQ_OP_COUNT];
  reqinfo_master masters[GRPC_IOREQ_OP_COUNT];

  /* Dynamic array of ioreq's that have completed: the count of
     elements is queued in num_completed_requests.
     This list is built up under lock(), and flushed entirely during
     unlock().
     We know the upper bound of the number of elements as we can only
     have one ioreq of each type active at once. */
  completed_request completed_requests[GRPC_IOREQ_OP_COUNT];
  /* Incoming buffer of messages */
  grpc_byte_buffer_queue incoming_queue;
  /* Buffered read metadata waiting to be returned to the application.
     Element 0 is initial metadata, element 1 is trailing metadata. */
  grpc_metadata_array buffered_metadata[2];
  /* All metadata received - unreffed at once at the end of the call */
  grpc_mdelem **owned_metadata;
  size_t owned_metadata_count;
  size_t owned_metadata_capacity;

  /* Received call statuses from various sources */
  received_status status[STATUS_SOURCE_COUNT];

  /* Compression algorithm for the call */
  grpc_compression_algorithm compression_algorithm;

  /* Supported encodings (compression algorithms), a bitset */
  gpr_uint32 encodings_accepted_by_peer;

  /* Contexts for various subsystems (security, tracing, ...). */
  grpc_call_context_element context[GRPC_CONTEXT_COUNT];

  /* Deadline alarm - if have_alarm is non-zero */
  grpc_alarm alarm;

  /* Call refcount - to keep the call alive during asynchronous operations */
  gpr_refcount internal_refcount;

  grpc_linked_mdelem send_initial_metadata[MAX_SEND_INITIAL_METADATA_COUNT];
  grpc_linked_mdelem status_link;
  grpc_linked_mdelem details_link;
  size_t send_initial_metadata_count;
  gpr_timespec send_deadline;

  grpc_stream_op_buffer send_ops;
  grpc_stream_op_buffer recv_ops;
  grpc_stream_state recv_state;

  gpr_slice_buffer incoming_message;
  gpr_uint32 incoming_message_length;
  gpr_uint32 incoming_message_flags;
  grpc_closure destroy_closure;
  grpc_closure on_done_recv;
  grpc_closure on_done_send;
  grpc_closure on_done_bind;

  /** completion events - for completion queue use */
  grpc_cq_completion completions[MAX_CONCURRENT_COMPLETIONS];

  /** siblings: children of the same parent form a list, and this list is
     protected under
      parent->mu */
  grpc_call *sibling_next;
  grpc_call *sibling_prev;
};

#define CALL_STACK_FROM_CALL(call) ((grpc_call_stack *)((call) + 1))
#define CALL_FROM_CALL_STACK(call_stack) (((grpc_call *)(call_stack)) - 1)
#define CALL_ELEM_FROM_CALL(call, idx) \
  grpc_call_stack_element(CALL_STACK_FROM_CALL(call), idx)
#define CALL_FROM_TOP_ELEM(top_elem) \
  CALL_FROM_CALL_STACK(grpc_call_stack_from_top_element(top_elem))

static void set_deadline_alarm(grpc_exec_ctx *exec_ctx, grpc_call *call,
                               gpr_timespec deadline);
static void call_on_done_recv(grpc_exec_ctx *exec_ctx, void *call, int success);
static void call_on_done_send(grpc_exec_ctx *exec_ctx, void *call, int success);
static int fill_send_ops(grpc_call *call, grpc_transport_stream_op *op);
static void execute_op(grpc_exec_ctx *exec_ctx, grpc_call *call,
                       grpc_transport_stream_op *op);
static void recv_metadata(grpc_exec_ctx *exec_ctx, grpc_call *call,
                          grpc_metadata_batch *metadata);
static void finish_read_ops(grpc_call *call);
static grpc_call_error cancel_with_status(grpc_call *c, grpc_status_code status,
                                          const char *description);
static void finished_loose_op(grpc_exec_ctx *exec_ctx, void *call, int success);

static void lock(grpc_call *call);
static void unlock(grpc_exec_ctx *exec_ctx, grpc_call *call);

grpc_call *grpc_call_create(grpc_channel *channel, grpc_call *parent_call,
                            gpr_uint32 propagation_mask,
                            grpc_completion_queue *cq,
                            const void *server_transport_data,
                            grpc_mdelem **add_initial_metadata,
                            size_t add_initial_metadata_count,
                            gpr_timespec send_deadline) {
  size_t i;
  grpc_transport_stream_op initial_op;
  grpc_transport_stream_op *initial_op_ptr = NULL;
  grpc_channel_stack *channel_stack = grpc_channel_get_channel_stack(channel);
  grpc_exec_ctx exec_ctx = GRPC_EXEC_CTX_INIT;
  grpc_call *call =
      gpr_malloc(sizeof(grpc_call) + channel_stack->call_stack_size);
  memset(call, 0, sizeof(grpc_call));
  gpr_mu_init(&call->mu);
  gpr_mu_init(&call->completion_mu);
  call->channel = channel;
  call->cq = cq;
  if (cq != NULL) {
    GRPC_CQ_INTERNAL_REF(cq, "bind");
  }
  call->parent = parent_call;
  call->is_client = server_transport_data == NULL;
  for (i = 0; i < GRPC_IOREQ_OP_COUNT; i++) {
    call->request_set[i] = REQSET_EMPTY;
  }
  if (call->is_client) {
    call->request_set[GRPC_IOREQ_SEND_TRAILING_METADATA] = REQSET_DONE;
    call->request_set[GRPC_IOREQ_SEND_STATUS] = REQSET_DONE;
  }
  GPR_ASSERT(add_initial_metadata_count < MAX_SEND_INITIAL_METADATA_COUNT);
  for (i = 0; i < add_initial_metadata_count; i++) {
    call->send_initial_metadata[i].md = add_initial_metadata[i];
  }
  call->send_initial_metadata_count = add_initial_metadata_count;
  call->send_deadline = send_deadline;
  GRPC_CHANNEL_INTERNAL_REF(channel, "call");
  call->metadata_context = grpc_channel_get_metadata_context(channel);
  grpc_sopb_init(&call->send_ops);
  grpc_sopb_init(&call->recv_ops);
  gpr_slice_buffer_init(&call->incoming_message);
  grpc_closure_init(&call->on_done_recv, call_on_done_recv, call);
  grpc_closure_init(&call->on_done_send, call_on_done_send, call);
  grpc_closure_init(&call->on_done_bind, finished_loose_op, call);
  /* dropped in destroy and when READ_STATE_STREAM_CLOSED received */
  gpr_ref_init(&call->internal_refcount, 2);
  /* server hack: start reads immediately so we can get initial metadata.
     TODO(ctiller): figure out a cleaner solution */
  if (!call->is_client) {
    memset(&initial_op, 0, sizeof(initial_op));
    initial_op.recv_ops = &call->recv_ops;
    initial_op.recv_state = &call->recv_state;
    initial_op.on_done_recv = &call->on_done_recv;
    initial_op.context = call->context;
    call->receiving = 1;
    GRPC_CALL_INTERNAL_REF(call, "receiving");
    initial_op_ptr = &initial_op;
  }
  grpc_call_stack_init(&exec_ctx, channel_stack, server_transport_data,
                       initial_op_ptr, CALL_STACK_FROM_CALL(call));
  if (parent_call != NULL) {
    GRPC_CALL_INTERNAL_REF(parent_call, "child");
    GPR_ASSERT(call->is_client);
    GPR_ASSERT(!parent_call->is_client);

    gpr_mu_lock(&parent_call->mu);

    if (propagation_mask & GRPC_PROPAGATE_DEADLINE) {
      send_deadline = gpr_time_min(
          gpr_convert_clock_type(send_deadline,
                                 parent_call->send_deadline.clock_type),
          parent_call->send_deadline);
    }
    /* for now GRPC_PROPAGATE_TRACING_CONTEXT *MUST* be passed with
     * GRPC_PROPAGATE_STATS_CONTEXT */
    /* TODO(ctiller): This should change to use the appropriate census start_op
     * call. */
    if (propagation_mask & GRPC_PROPAGATE_CENSUS_TRACING_CONTEXT) {
      GPR_ASSERT(propagation_mask & GRPC_PROPAGATE_CENSUS_STATS_CONTEXT);
      grpc_call_context_set(call, GRPC_CONTEXT_TRACING,
                            parent_call->context[GRPC_CONTEXT_TRACING].value,
                            NULL);
    } else {
      GPR_ASSERT(propagation_mask & GRPC_PROPAGATE_CENSUS_STATS_CONTEXT);
    }
    if (propagation_mask & GRPC_PROPAGATE_CANCELLATION) {
      call->cancellation_is_inherited = 1;
    }

    if (parent_call->first_child == NULL) {
      parent_call->first_child = call;
      call->sibling_next = call->sibling_prev = call;
    } else {
      call->sibling_next = parent_call->first_child;
      call->sibling_prev = parent_call->first_child->sibling_prev;
      call->sibling_next->sibling_prev = call->sibling_prev->sibling_next =
          call;
    }

    gpr_mu_unlock(&parent_call->mu);
  }
  if (gpr_time_cmp(send_deadline, gpr_inf_future(send_deadline.clock_type)) !=
      0) {
    set_deadline_alarm(&exec_ctx, call, send_deadline);
  }
  grpc_exec_ctx_finish(&exec_ctx);
  return call;
}

void grpc_call_set_completion_queue(grpc_exec_ctx *exec_ctx, grpc_call *call,
                                    grpc_completion_queue *cq) {
  lock(call);
  call->cq = cq;
  if (cq) {
    GRPC_CQ_INTERNAL_REF(cq, "bind");
  }
  unlock(exec_ctx, call);
}

grpc_completion_queue *grpc_call_get_completion_queue(grpc_call *call) {
  return call->cq;
}

static grpc_cq_completion *allocate_completion(grpc_call *call) {
  gpr_uint8 i;
  gpr_mu_lock(&call->completion_mu);
  for (i = 0; i < GPR_ARRAY_SIZE(call->completions); i++) {
    if (call->allocated_completions & (1u << i)) {
      continue;
    }
    /* NB: the following integer arithmetic operation needs to be in its
     * expanded form due to the "integral promotion" performed (see section
     * 3.2.1.1 of the C89 draft standard). A cast to the smaller container type
     * is then required to avoid the compiler warning */
    call->allocated_completions =
        (gpr_uint8)(call->allocated_completions | (1u << i));
    gpr_mu_unlock(&call->completion_mu);
    return &call->completions[i];
  }
<<<<<<< HEAD
  GPR_UNREACHABLE_CODE(return NULL);
=======
  gpr_log(GPR_ERROR, "should never reach here");
  abort();
  return NULL;
>>>>>>> 6d22a583
}

static void done_completion(grpc_exec_ctx *exec_ctx, void *call,
                            grpc_cq_completion *completion) {
  grpc_call *c = call;
  gpr_mu_lock(&c->completion_mu);
  c->allocated_completions &=
      (gpr_uint8) ~(1u << (completion - c->completions));
  gpr_mu_unlock(&c->completion_mu);
  GRPC_CALL_INTERNAL_UNREF(exec_ctx, c, "completion");
}

#ifdef GRPC_CALL_REF_COUNT_DEBUG
void grpc_call_internal_ref(grpc_call *c, const char *reason) {
  gpr_log(GPR_DEBUG, "CALL:   ref %p %d -> %d [%s]", c,
          c->internal_refcount.count, c->internal_refcount.count + 1, reason);
#else
void grpc_call_internal_ref(grpc_call *c) {
#endif
  gpr_ref(&c->internal_refcount);
}

static void destroy_call(grpc_exec_ctx *exec_ctx, grpc_call *call) {
  size_t i;
  grpc_call *c = call;
  grpc_call_stack_destroy(exec_ctx, CALL_STACK_FROM_CALL(c));
  GRPC_CHANNEL_INTERNAL_UNREF(exec_ctx, c->channel, "call");
  gpr_mu_destroy(&c->mu);
  gpr_mu_destroy(&c->completion_mu);
  for (i = 0; i < STATUS_SOURCE_COUNT; i++) {
    if (c->status[i].details) {
      GRPC_MDSTR_UNREF(c->status[i].details);
    }
  }
  for (i = 0; i < c->owned_metadata_count; i++) {
    GRPC_MDELEM_UNREF(c->owned_metadata[i]);
  }
  gpr_free(c->owned_metadata);
  for (i = 0; i < GPR_ARRAY_SIZE(c->buffered_metadata); i++) {
    gpr_free(c->buffered_metadata[i].metadata);
  }
  for (i = 0; i < c->send_initial_metadata_count; i++) {
    GRPC_MDELEM_UNREF(c->send_initial_metadata[i].md);
  }
  for (i = 0; i < GRPC_CONTEXT_COUNT; i++) {
    if (c->context[i].destroy) {
      c->context[i].destroy(c->context[i].value);
    }
  }
  grpc_sopb_destroy(&c->send_ops);
  grpc_sopb_destroy(&c->recv_ops);
  grpc_bbq_destroy(&c->incoming_queue);
  gpr_slice_buffer_destroy(&c->incoming_message);
  if (c->cq) {
    GRPC_CQ_INTERNAL_UNREF(c->cq, "bind");
  }
  gpr_free(c);
}

#ifdef GRPC_CALL_REF_COUNT_DEBUG
void grpc_call_internal_unref(grpc_exec_ctx *exec_ctx, grpc_call *c,
                              const char *reason) {
  gpr_log(GPR_DEBUG, "CALL: unref %p %d -> %d [%s]", c,
          c->internal_refcount.count, c->internal_refcount.count - 1, reason);
#else
void grpc_call_internal_unref(grpc_exec_ctx *exec_ctx, grpc_call *c) {
#endif
  if (gpr_unref(&c->internal_refcount)) {
    destroy_call(exec_ctx, c);
  }
}

static void set_status_code(grpc_call *call, status_source source,
                            gpr_uint32 status) {
  if (call->status[source].is_set) return;

  call->status[source].is_set = 1;
  call->status[source].code = (grpc_status_code)status;
  call->error_status_set = status != GRPC_STATUS_OK;

  if (status != GRPC_STATUS_OK && !grpc_bbq_empty(&call->incoming_queue)) {
    grpc_bbq_flush(&call->incoming_queue);
  }
}

static void set_compression_algorithm(grpc_call *call,
                                      grpc_compression_algorithm algo) {
  call->compression_algorithm = algo;
}

grpc_compression_algorithm grpc_call_get_compression_algorithm(
    const grpc_call *call) {
  return call->compression_algorithm;
}

static void set_encodings_accepted_by_peer(
    grpc_call *call, const gpr_slice accept_encoding_slice) {
  size_t i;
  grpc_compression_algorithm algorithm;
  gpr_slice_buffer accept_encoding_parts;

  gpr_slice_buffer_init(&accept_encoding_parts);
  gpr_slice_split(accept_encoding_slice, ",", &accept_encoding_parts);

  /* No need to zero call->encodings_accepted_by_peer: grpc_call_create already
   * zeroes the whole grpc_call */
  /* Always support no compression */
  GPR_BITSET(&call->encodings_accepted_by_peer, GRPC_COMPRESS_NONE);
  for (i = 0; i < accept_encoding_parts.count; i++) {
    const gpr_slice *accept_encoding_entry_slice =
        &accept_encoding_parts.slices[i];
    if (grpc_compression_algorithm_parse(
            (const char *)GPR_SLICE_START_PTR(*accept_encoding_entry_slice),
            GPR_SLICE_LENGTH(*accept_encoding_entry_slice), &algorithm)) {
      GPR_BITSET(&call->encodings_accepted_by_peer, algorithm);
    } else {
      char *accept_encoding_entry_str =
          gpr_dump_slice(*accept_encoding_entry_slice, GPR_DUMP_ASCII);
      gpr_log(GPR_ERROR,
              "Invalid entry in accept encoding metadata: '%s'. Ignoring.",
              accept_encoding_entry_str);
      gpr_free(accept_encoding_entry_str);
    }
  }
}

gpr_uint32 grpc_call_get_encodings_accepted_by_peer(grpc_call *call) {
  return call->encodings_accepted_by_peer;
}

gpr_uint32 grpc_call_get_message_flags(const grpc_call *call) {
  return call->incoming_message_flags;
}

static void set_status_details(grpc_call *call, status_source source,
                               grpc_mdstr *status) {
  if (call->status[source].details != NULL) {
    GRPC_MDSTR_UNREF(call->status[source].details);
  }
  call->status[source].details = status;
}

static int is_op_live(grpc_call *call, grpc_ioreq_op op) {
  gpr_uint8 set = call->request_set[op];
  reqinfo_master *master;
  if (set >= GRPC_IOREQ_OP_COUNT) return 0;
  master = &call->masters[set];
  return (master->complete_mask & (1u << op)) == 0;
}

static void lock(grpc_call *call) { gpr_mu_lock(&call->mu); }

static int need_more_data(grpc_call *call) {
  if (call->read_state == READ_STATE_STREAM_CLOSED) return 0;
  /* TODO(ctiller): this needs some serious cleanup */
  return is_op_live(call, GRPC_IOREQ_RECV_INITIAL_METADATA) ||
         (is_op_live(call, GRPC_IOREQ_RECV_MESSAGE) &&
          grpc_bbq_empty(&call->incoming_queue)) ||
         is_op_live(call, GRPC_IOREQ_RECV_TRAILING_METADATA) ||
         is_op_live(call, GRPC_IOREQ_RECV_STATUS) ||
         is_op_live(call, GRPC_IOREQ_RECV_STATUS_DETAILS) ||
         (is_op_live(call, GRPC_IOREQ_RECV_CLOSE) &&
          grpc_bbq_empty(&call->incoming_queue)) ||
         (call->write_state == WRITE_STATE_INITIAL && !call->is_client) ||
         (call->cancel_with_status != GRPC_STATUS_OK) || call->destroy_called;
}

static void unlock(grpc_exec_ctx *exec_ctx, grpc_call *call) {
  grpc_transport_stream_op op;
  completed_request completed_requests[GRPC_IOREQ_OP_COUNT];
  int completing_requests = 0;
  int start_op = 0;
  int i;
  const size_t MAX_RECV_PEEK_AHEAD = 65536;
  size_t buffered_bytes;

  memset(&op, 0, sizeof(op));

  op.cancel_with_status = call->cancel_with_status;
  start_op = op.cancel_with_status != GRPC_STATUS_OK;
  call->cancel_with_status = GRPC_STATUS_OK; /* reset */

  if (!call->receiving && need_more_data(call)) {
    if (grpc_bbq_empty(&call->incoming_queue) && call->reading_message) {
      op.max_recv_bytes = call->incoming_message_length -
                          call->incoming_message.length + MAX_RECV_PEEK_AHEAD;
    } else {
      buffered_bytes = grpc_bbq_bytes(&call->incoming_queue);
      if (buffered_bytes > MAX_RECV_PEEK_AHEAD) {
        op.max_recv_bytes = 0;
      } else {
        op.max_recv_bytes = MAX_RECV_PEEK_AHEAD - buffered_bytes;
      }
    }
    /* TODO(ctiller): 1024 is basically to cover a bug
       I don't understand yet */
    if (op.max_recv_bytes > 1024) {
      op.recv_ops = &call->recv_ops;
      op.recv_state = &call->recv_state;
      op.on_done_recv = &call->on_done_recv;
      call->receiving = 1;
      GRPC_CALL_INTERNAL_REF(call, "receiving");
      start_op = 1;
    }
  }

  if (!call->sending) {
    if (fill_send_ops(call, &op)) {
      call->sending = 1;
      GRPC_CALL_INTERNAL_REF(call, "sending");
      start_op = 1;
    }
  }

  if (!call->bound_pollset && call->cq && (!call->is_client || start_op)) {
    call->bound_pollset = 1;
    op.bind_pollset = grpc_cq_pollset(call->cq);
    start_op = 1;
  }

  if (!call->completing && call->num_completed_requests != 0) {
    completing_requests = call->num_completed_requests;
    memcpy(completed_requests, call->completed_requests,
           sizeof(completed_requests));
    call->num_completed_requests = 0;
    call->completing = 1;
    GRPC_CALL_INTERNAL_REF(call, "completing");
  }

  gpr_mu_unlock(&call->mu);

  if (start_op) {
    execute_op(exec_ctx, call, &op);
  }

  if (completing_requests > 0) {
    for (i = 0; i < completing_requests; i++) {
      completed_requests[i].on_complete(exec_ctx, call,
                                        completed_requests[i].success,
                                        completed_requests[i].user_data);
    }
    lock(call);
    call->completing = 0;
    unlock(exec_ctx, call);
    GRPC_CALL_INTERNAL_UNREF(exec_ctx, call, "completing");
  }
}

static void get_final_status(grpc_call *call, grpc_ioreq_data out) {
  int i;
  for (i = 0; i < STATUS_SOURCE_COUNT; i++) {
    if (call->status[i].is_set) {
      out.recv_status.set_value(call->status[i].code,
                                out.recv_status.user_data);
      return;
    }
  }
  if (call->is_client) {
    out.recv_status.set_value(GRPC_STATUS_UNKNOWN, out.recv_status.user_data);
  } else {
    out.recv_status.set_value(GRPC_STATUS_OK, out.recv_status.user_data);
  }
}

static void get_final_details(grpc_call *call, grpc_ioreq_data out) {
  int i;
  for (i = 0; i < STATUS_SOURCE_COUNT; i++) {
    if (call->status[i].is_set) {
      if (call->status[i].details) {
        gpr_slice details = call->status[i].details->slice;
        size_t len = GPR_SLICE_LENGTH(details);
        if (len + 1 > *out.recv_status_details.details_capacity) {
          *out.recv_status_details.details_capacity = GPR_MAX(
              len + 1, *out.recv_status_details.details_capacity * 3 / 2);
          *out.recv_status_details.details =
              gpr_realloc(*out.recv_status_details.details,
                          *out.recv_status_details.details_capacity);
        }
        memcpy(*out.recv_status_details.details, GPR_SLICE_START_PTR(details),
               len);
        (*out.recv_status_details.details)[len] = 0;
      } else {
        goto no_details;
      }
      return;
    }
  }

no_details:
  if (0 == *out.recv_status_details.details_capacity) {
    *out.recv_status_details.details_capacity = 8;
    *out.recv_status_details.details =
        gpr_malloc(*out.recv_status_details.details_capacity);
  }
  **out.recv_status_details.details = 0;
}

static void finish_live_ioreq_op(grpc_call *call, grpc_ioreq_op op,
                                 int success) {
  completed_request *cr;
  gpr_uint8 master_set = call->request_set[op];
  reqinfo_master *master;
  size_t i;
  /* ioreq is live: we need to do something */
  master = &call->masters[master_set];
  /* NB: the following integer arithmetic operation needs to be in its
   * expanded form due to the "integral promotion" performed (see section
   * 3.2.1.1 of the C89 draft standard). A cast to the smaller container type
   * is then required to avoid the compiler warning */
  master->complete_mask = (gpr_uint16)(master->complete_mask | (1u << op));
  if (!success) {
    master->success = 0;
  }
  if (master->complete_mask == master->need_mask) {
    for (i = 0; i < GRPC_IOREQ_OP_COUNT; i++) {
      if (call->request_set[i] != master_set) {
        continue;
      }
      call->request_set[i] = REQSET_DONE;
      switch ((grpc_ioreq_op)i) {
        case GRPC_IOREQ_RECV_MESSAGE:
        case GRPC_IOREQ_SEND_MESSAGE:
          call->request_set[i] = REQSET_EMPTY;
          if (!master->success) {
            call->write_state = WRITE_STATE_WRITE_CLOSED;
          }
          break;
        case GRPC_IOREQ_SEND_STATUS:
          if (call->request_data[GRPC_IOREQ_SEND_STATUS].send_status.details !=
              NULL) {
            GRPC_MDSTR_UNREF(
                call->request_data[GRPC_IOREQ_SEND_STATUS].send_status.details);
            call->request_data[GRPC_IOREQ_SEND_STATUS].send_status.details =
                NULL;
          }
          break;
        case GRPC_IOREQ_RECV_CLOSE:
        case GRPC_IOREQ_SEND_INITIAL_METADATA:
        case GRPC_IOREQ_SEND_TRAILING_METADATA:
        case GRPC_IOREQ_SEND_CLOSE:
          break;
        case GRPC_IOREQ_RECV_STATUS:
          get_final_status(call, call->request_data[GRPC_IOREQ_RECV_STATUS]);
          break;
        case GRPC_IOREQ_RECV_STATUS_DETAILS:
          get_final_details(call,
                            call->request_data[GRPC_IOREQ_RECV_STATUS_DETAILS]);
          break;
        case GRPC_IOREQ_RECV_INITIAL_METADATA:
          GPR_SWAP(grpc_metadata_array, call->buffered_metadata[0],
                   *call->request_data[GRPC_IOREQ_RECV_INITIAL_METADATA]
                        .recv_metadata);
          break;
        case GRPC_IOREQ_RECV_TRAILING_METADATA:
          GPR_SWAP(grpc_metadata_array, call->buffered_metadata[1],
                   *call->request_data[GRPC_IOREQ_RECV_TRAILING_METADATA]
                        .recv_metadata);
          break;
        case GRPC_IOREQ_OP_COUNT:
          abort();
          break;
      }
    }
    cr = &call->completed_requests[call->num_completed_requests++];
    cr->success = master->success;
    cr->on_complete = master->on_complete;
    cr->user_data = master->user_data;
  }
}

static void finish_ioreq_op(grpc_call *call, grpc_ioreq_op op, int success) {
  if (is_op_live(call, op)) {
    finish_live_ioreq_op(call, op, success);
  }
}

static void early_out_write_ops(grpc_call *call) {
  switch (call->write_state) {
    case WRITE_STATE_WRITE_CLOSED:
      finish_ioreq_op(call, GRPC_IOREQ_SEND_MESSAGE, 0);
      finish_ioreq_op(call, GRPC_IOREQ_SEND_STATUS, 0);
      finish_ioreq_op(call, GRPC_IOREQ_SEND_TRAILING_METADATA, 0);
      finish_ioreq_op(call, GRPC_IOREQ_SEND_CLOSE, 1);
    /* fallthrough */
    case WRITE_STATE_STARTED:
      finish_ioreq_op(call, GRPC_IOREQ_SEND_INITIAL_METADATA, 0);
    /* fallthrough */
    case WRITE_STATE_INITIAL:
      /* do nothing */
      break;
  }
}

static void call_on_done_send(grpc_exec_ctx *exec_ctx, void *pc, int success) {
  grpc_call *call = pc;
  lock(call);
  if (call->last_send_contains & (1 << GRPC_IOREQ_SEND_INITIAL_METADATA)) {
    finish_ioreq_op(call, GRPC_IOREQ_SEND_INITIAL_METADATA, success);
    call->write_state = WRITE_STATE_STARTED;
  }
  if (call->last_send_contains & (1 << GRPC_IOREQ_SEND_MESSAGE)) {
    finish_ioreq_op(call, GRPC_IOREQ_SEND_MESSAGE, success);
  }
  if (call->last_send_contains & (1 << GRPC_IOREQ_SEND_CLOSE)) {
    finish_ioreq_op(call, GRPC_IOREQ_SEND_TRAILING_METADATA, success);
    finish_ioreq_op(call, GRPC_IOREQ_SEND_STATUS, success);
    finish_ioreq_op(call, GRPC_IOREQ_SEND_CLOSE, 1);
    call->write_state = WRITE_STATE_WRITE_CLOSED;
  }
  if (!success) {
    call->write_state = WRITE_STATE_WRITE_CLOSED;
    early_out_write_ops(call);
  }
  call->send_ops.nops = 0;
  call->last_send_contains = 0;
  call->sending = 0;
  unlock(exec_ctx, call);
  GRPC_CALL_INTERNAL_UNREF(exec_ctx, call, "sending");
}

static void finish_message(grpc_call *call) {
  if (call->error_status_set == 0) {
    /* TODO(ctiller): this could be a lot faster if coded directly */
    grpc_byte_buffer *byte_buffer;
    /* some aliases for readability */
    gpr_slice *slices = call->incoming_message.slices;
    const size_t nslices = call->incoming_message.count;

    if ((call->incoming_message_flags & GRPC_WRITE_INTERNAL_COMPRESS) &&
        (call->compression_algorithm > GRPC_COMPRESS_NONE)) {
      byte_buffer = grpc_raw_compressed_byte_buffer_create(
          slices, nslices, call->compression_algorithm);
    } else {
      byte_buffer = grpc_raw_byte_buffer_create(slices, nslices);
    }
    grpc_bbq_push(&call->incoming_queue, byte_buffer);
  }
  gpr_slice_buffer_reset_and_unref(&call->incoming_message);
  GPR_ASSERT(call->incoming_message.count == 0);
  call->reading_message = 0;
}

static int begin_message(grpc_call *call, grpc_begin_message msg) {
  /* can't begin a message when we're still reading a message */
  if (call->reading_message) {
    char *message = NULL;
    gpr_asprintf(
        &message, "Message terminated early; read %d bytes, expected %d",
        (int)call->incoming_message.length, (int)call->incoming_message_length);
    cancel_with_status(call, GRPC_STATUS_INVALID_ARGUMENT, message);
    gpr_free(message);
    return 0;
  }
  /* sanity check: if message flags indicate a compressed message, the
   * compression level should already be present in the call, as parsed off its
   * corresponding metadata. */
  if ((msg.flags & GRPC_WRITE_INTERNAL_COMPRESS) &&
      (call->compression_algorithm == GRPC_COMPRESS_NONE)) {
    char *message = NULL;
    char *alg_name;
    if (!grpc_compression_algorithm_name(call->compression_algorithm,
                                         &alg_name)) {
      /* This shouldn't happen, other than due to data corruption */
      alg_name = "<unknown>";
    }
    gpr_asprintf(&message,
                 "Invalid compression algorithm (%s) for compressed message.",
                 alg_name);
    cancel_with_status(call, GRPC_STATUS_INTERNAL, message);
    gpr_free(message);
    return 0;
  }
  /* stash away parameters, and prepare for incoming slices */
  if (msg.length > grpc_channel_get_max_message_length(call->channel)) {
    char *message = NULL;
    gpr_asprintf(
        &message,
        "Maximum message length of %d exceeded by a message of length %d",
        grpc_channel_get_max_message_length(call->channel), msg.length);
    cancel_with_status(call, GRPC_STATUS_INVALID_ARGUMENT, message);
    gpr_free(message);
    return 0;
  } else if (msg.length > 0) {
    call->reading_message = 1;
    call->incoming_message_length = msg.length;
    call->incoming_message_flags = msg.flags;
    return 1;
  } else {
    finish_message(call);
    return 1;
  }
}

static int add_slice_to_message(grpc_call *call, gpr_slice slice) {
  if (GPR_SLICE_LENGTH(slice) == 0) {
    gpr_slice_unref(slice);
    return 1;
  }
  /* we have to be reading a message to know what to do here */
  if (!call->reading_message) {
    gpr_slice_unref(slice);
    cancel_with_status(call, GRPC_STATUS_INVALID_ARGUMENT,
                       "Received payload data while not reading a message");
    return 0;
  }
  /* append the slice to the incoming buffer */
  gpr_slice_buffer_add(&call->incoming_message, slice);
  if (call->incoming_message.length > call->incoming_message_length) {
    /* if we got too many bytes, complain */
    char *message = NULL;
    gpr_asprintf(
        &message, "Receiving message overflow; read %d bytes, expected %d",
        (int)call->incoming_message.length, (int)call->incoming_message_length);
    cancel_with_status(call, GRPC_STATUS_INVALID_ARGUMENT, message);
    gpr_free(message);
    return 0;
  } else if (call->incoming_message.length == call->incoming_message_length) {
    finish_message(call);
    return 1;
  } else {
    return 1;
  }
}

static void call_on_done_recv(grpc_exec_ctx *exec_ctx, void *pc, int success) {
  grpc_call *call = pc;
  grpc_call *child_call;
  grpc_call *next_child_call;
  size_t i;
  GRPC_TIMER_BEGIN(GRPC_PTAG_CALL_ON_DONE_RECV, 0);
  lock(call);
  call->receiving = 0;
  if (success) {
    for (i = 0; success && i < call->recv_ops.nops; i++) {
      grpc_stream_op *op = &call->recv_ops.ops[i];
      switch (op->type) {
        case GRPC_NO_OP:
          break;
        case GRPC_OP_METADATA:
          recv_metadata(exec_ctx, call, &op->data.metadata);
          break;
        case GRPC_OP_BEGIN_MESSAGE:
          success = begin_message(call, op->data.begin_message);
          break;
        case GRPC_OP_SLICE:
          success = add_slice_to_message(call, op->data.slice);
          break;
      }
    }
    if (!success) {
      grpc_stream_ops_unref_owned_objects(&call->recv_ops.ops[i],
                                          call->recv_ops.nops - i);
    }
    if (call->recv_state == GRPC_STREAM_RECV_CLOSED) {
      GPR_ASSERT(call->read_state <= READ_STATE_READ_CLOSED);
      call->read_state = READ_STATE_READ_CLOSED;
    }
    if (call->recv_state == GRPC_STREAM_CLOSED) {
      GPR_ASSERT(call->read_state <= READ_STATE_STREAM_CLOSED);
      call->read_state = READ_STATE_STREAM_CLOSED;
      if (call->have_alarm) {
        grpc_alarm_cancel(exec_ctx, &call->alarm);
      }
      /* propagate cancellation to any interested children */
      child_call = call->first_child;
      if (child_call != NULL) {
        do {
          next_child_call = child_call->sibling_next;
          if (child_call->cancellation_is_inherited) {
            GRPC_CALL_INTERNAL_REF(child_call, "propagate_cancel");
            grpc_call_cancel(child_call, NULL);
            GRPC_CALL_INTERNAL_UNREF(exec_ctx, child_call, "propagate_cancel");
          }
          child_call = next_child_call;
        } while (child_call != call->first_child);
      }
      GRPC_CALL_INTERNAL_UNREF(exec_ctx, call, "closed");
    }
    finish_read_ops(call);
  } else {
    finish_ioreq_op(call, GRPC_IOREQ_RECV_MESSAGE, 0);
    finish_ioreq_op(call, GRPC_IOREQ_RECV_STATUS, 0);
    finish_ioreq_op(call, GRPC_IOREQ_RECV_CLOSE, 0);
    finish_ioreq_op(call, GRPC_IOREQ_RECV_TRAILING_METADATA, 0);
    finish_ioreq_op(call, GRPC_IOREQ_RECV_INITIAL_METADATA, 0);
    finish_ioreq_op(call, GRPC_IOREQ_RECV_STATUS_DETAILS, 0);
  }
  call->recv_ops.nops = 0;
  unlock(exec_ctx, call);

  GRPC_CALL_INTERNAL_UNREF(exec_ctx, call, "receiving");
  GRPC_TIMER_END(GRPC_PTAG_CALL_ON_DONE_RECV, 0);
}

static int prepare_application_metadata(grpc_call *call, size_t count,
                                        grpc_metadata *metadata) {
  size_t i;
  for (i = 0; i < count; i++) {
    grpc_metadata *md = &metadata[i];
    grpc_metadata *next_md = (i == count - 1) ? NULL : &metadata[i + 1];
    grpc_metadata *prev_md = (i == 0) ? NULL : &metadata[i - 1];
    grpc_linked_mdelem *l = (grpc_linked_mdelem *)&md->internal_data;
    GPR_ASSERT(sizeof(grpc_linked_mdelem) == sizeof(md->internal_data));
    l->md = grpc_mdelem_from_string_and_buffer(call->metadata_context, md->key,
                                               (const gpr_uint8 *)md->value,
                                               md->value_length);
    if (!grpc_mdstr_is_legal_header(l->md->key)) {
      gpr_log(GPR_ERROR, "attempt to send invalid metadata key: %s",
              grpc_mdstr_as_c_string(l->md->key));
      return 0;
    } else if (!grpc_mdstr_is_bin_suffixed(l->md->key) &&
               !grpc_mdstr_is_legal_nonbin_header(l->md->value)) {
      gpr_log(GPR_ERROR, "attempt to send invalid metadata value");
      return 0;
    }
    l->next = next_md ? (grpc_linked_mdelem *)&next_md->internal_data : NULL;
    l->prev = prev_md ? (grpc_linked_mdelem *)&prev_md->internal_data : NULL;
  }
  return 1;
}

static grpc_mdelem_list chain_metadata_from_app(grpc_call *call, size_t count,
                                                grpc_metadata *metadata) {
  grpc_mdelem_list out;
  if (count == 0) {
    out.head = out.tail = NULL;
    return out;
  }
  out.head = (grpc_linked_mdelem *)&(metadata[0].internal_data);
  out.tail = (grpc_linked_mdelem *)&(metadata[count - 1].internal_data);
  return out;
}

/* Copy the contents of a byte buffer into stream ops */
static void copy_byte_buffer_to_stream_ops(grpc_byte_buffer *byte_buffer,
                                           grpc_stream_op_buffer *sopb) {
  size_t i;

  switch (byte_buffer->type) {
    case GRPC_BB_RAW:
      for (i = 0; i < byte_buffer->data.raw.slice_buffer.count; i++) {
        gpr_slice slice = byte_buffer->data.raw.slice_buffer.slices[i];
        gpr_slice_ref(slice);
        grpc_sopb_add_slice(sopb, slice);
      }
      break;
  }
}

static int fill_send_ops(grpc_call *call, grpc_transport_stream_op *op) {
  grpc_ioreq_data data;
  gpr_uint32 flags;
  grpc_metadata_batch mdb;
  size_t i;
  GPR_ASSERT(op->send_ops == NULL);

  switch (call->write_state) {
    case WRITE_STATE_INITIAL:
      if (!is_op_live(call, GRPC_IOREQ_SEND_INITIAL_METADATA)) {
        break;
      }
      data = call->request_data[GRPC_IOREQ_SEND_INITIAL_METADATA];
      mdb.list = chain_metadata_from_app(call, data.send_metadata.count,
                                         data.send_metadata.metadata);
      mdb.garbage.head = mdb.garbage.tail = NULL;
      mdb.deadline = call->send_deadline;
      for (i = 0; i < call->send_initial_metadata_count; i++) {
        grpc_metadata_batch_link_head(&mdb, &call->send_initial_metadata[i]);
      }
      grpc_sopb_add_metadata(&call->send_ops, mdb);
      op->send_ops = &call->send_ops;
      call->last_send_contains |= 1 << GRPC_IOREQ_SEND_INITIAL_METADATA;
      call->send_initial_metadata_count = 0;
    /* fall through intended */
    case WRITE_STATE_STARTED:
      if (is_op_live(call, GRPC_IOREQ_SEND_MESSAGE)) {
        size_t length;
        data = call->request_data[GRPC_IOREQ_SEND_MESSAGE];
        flags = call->request_flags[GRPC_IOREQ_SEND_MESSAGE];
        length = grpc_byte_buffer_length(data.send_message);
        GPR_ASSERT(length <= GPR_UINT32_MAX);
        grpc_sopb_add_begin_message(&call->send_ops, (gpr_uint32)length, flags);
        copy_byte_buffer_to_stream_ops(data.send_message, &call->send_ops);
        op->send_ops = &call->send_ops;
        call->last_send_contains |= 1 << GRPC_IOREQ_SEND_MESSAGE;
      }
      if (is_op_live(call, GRPC_IOREQ_SEND_CLOSE)) {
        op->is_last_send = 1;
        op->send_ops = &call->send_ops;
        call->last_send_contains |= 1 << GRPC_IOREQ_SEND_CLOSE;
        if (!call->is_client) {
          /* send trailing metadata */
          data = call->request_data[GRPC_IOREQ_SEND_TRAILING_METADATA];
          mdb.list = chain_metadata_from_app(call, data.send_metadata.count,
                                             data.send_metadata.metadata);
          mdb.garbage.head = mdb.garbage.tail = NULL;
          mdb.deadline = gpr_inf_future(GPR_CLOCK_REALTIME);
          /* send status */
          /* TODO(ctiller): cache common status values */
          data = call->request_data[GRPC_IOREQ_SEND_STATUS];
          grpc_metadata_batch_add_tail(
              &mdb, &call->status_link,
              grpc_channel_get_reffed_status_elem(call->channel,
                                                  data.send_status.code));
          if (data.send_status.details) {
            grpc_metadata_batch_add_tail(
                &mdb, &call->details_link,
                grpc_mdelem_from_metadata_strings(
                    call->metadata_context,
                    GRPC_MDSTR_REF(
                        grpc_channel_get_message_string(call->channel)),
                    data.send_status.details));
            call->request_data[GRPC_IOREQ_SEND_STATUS].send_status.details =
                NULL;
          }
          grpc_sopb_add_metadata(&call->send_ops, mdb);
        }
      }
      break;
    case WRITE_STATE_WRITE_CLOSED:
      break;
  }
  if (op->send_ops) {
    op->on_done_send = &call->on_done_send;
  }
  return op->send_ops != NULL;
}

static grpc_call_error start_ioreq_error(grpc_call *call,
                                         gpr_uint32 mutated_ops,
                                         grpc_call_error ret) {
  size_t i;
  for (i = 0; i < GRPC_IOREQ_OP_COUNT; i++) {
    if (mutated_ops & (1u << i)) {
      call->request_set[i] = REQSET_EMPTY;
    }
  }
  return ret;
}

static void finish_read_ops(grpc_call *call) {
  int empty;

  if (is_op_live(call, GRPC_IOREQ_RECV_MESSAGE)) {
    empty =
        (NULL == (*call->request_data[GRPC_IOREQ_RECV_MESSAGE].recv_message =
                      grpc_bbq_pop(&call->incoming_queue)));
    if (!empty) {
      finish_live_ioreq_op(call, GRPC_IOREQ_RECV_MESSAGE, 1);
      empty = grpc_bbq_empty(&call->incoming_queue);
    }
  } else {
    empty = grpc_bbq_empty(&call->incoming_queue);
  }

  switch (call->read_state) {
    case READ_STATE_STREAM_CLOSED:
      if (empty && !call->have_alarm) {
        finish_ioreq_op(call, GRPC_IOREQ_RECV_CLOSE, 1);
      }
    /* fallthrough */
    case READ_STATE_READ_CLOSED:
      if (empty) {
        finish_ioreq_op(call, GRPC_IOREQ_RECV_MESSAGE, 1);
      }
      finish_ioreq_op(call, GRPC_IOREQ_RECV_STATUS, 1);
      finish_ioreq_op(call, GRPC_IOREQ_RECV_STATUS_DETAILS, 1);
      finish_ioreq_op(call, GRPC_IOREQ_RECV_TRAILING_METADATA, 1);
    /* fallthrough */
    case READ_STATE_GOT_INITIAL_METADATA:
      finish_ioreq_op(call, GRPC_IOREQ_RECV_INITIAL_METADATA, 1);
    /* fallthrough */
    case READ_STATE_INITIAL:
      /* do nothing */
      break;
  }
}

static grpc_call_error start_ioreq(grpc_call *call, const grpc_ioreq *reqs,
                                   size_t nreqs,
                                   grpc_ioreq_completion_func completion,
                                   void *user_data) {
  size_t i;
  gpr_uint16 have_ops = 0;
  grpc_ioreq_op op;
  reqinfo_master *master;
  grpc_ioreq_data data;
  gpr_uint8 set;

  if (nreqs == 0) {
    return GRPC_CALL_OK;
  }

  set = reqs[0].op;

  for (i = 0; i < nreqs; i++) {
    op = reqs[i].op;
    if (call->request_set[op] < GRPC_IOREQ_OP_COUNT) {
      return start_ioreq_error(call, have_ops,
                               GRPC_CALL_ERROR_TOO_MANY_OPERATIONS);
    } else if (call->request_set[op] == REQSET_DONE) {
      return start_ioreq_error(call, have_ops, GRPC_CALL_ERROR_ALREADY_INVOKED);
    }
    data = reqs[i].data;
    if (op == GRPC_IOREQ_SEND_INITIAL_METADATA ||
        op == GRPC_IOREQ_SEND_TRAILING_METADATA) {
      if (!prepare_application_metadata(call, data.send_metadata.count,
                                        data.send_metadata.metadata)) {
        return start_ioreq_error(call, have_ops,
                                 GRPC_CALL_ERROR_INVALID_METADATA);
      }
    }
    if (op == GRPC_IOREQ_SEND_STATUS) {
      set_status_code(call, STATUS_FROM_SERVER_STATUS,
                      (gpr_uint32)reqs[i].data.send_status.code);
      if (reqs[i].data.send_status.details) {
        set_status_details(call, STATUS_FROM_SERVER_STATUS,
                           GRPC_MDSTR_REF(reqs[i].data.send_status.details));
      }
    }
    /* NB: the following integer arithmetic operation needs to be in its
     * expanded form due to the "integral promotion" performed (see section
     * 3.2.1.1 of the C89 draft standard). A cast to the smaller container type
     * is then required to avoid the compiler warning */
    have_ops = (gpr_uint16)(have_ops | (1u << op));

    call->request_data[op] = data;
    call->request_flags[op] = reqs[i].flags;
    call->request_set[op] = set;
  }

  master = &call->masters[set];
  master->success = 1;
  master->need_mask = have_ops;
  master->complete_mask = 0;
  master->on_complete = completion;
  master->user_data = user_data;

  finish_read_ops(call);
  early_out_write_ops(call);

  return GRPC_CALL_OK;
}

grpc_call_error grpc_call_start_ioreq_and_call_back(
    grpc_exec_ctx *exec_ctx, grpc_call *call, const grpc_ioreq *reqs,
    size_t nreqs, grpc_ioreq_completion_func on_complete, void *user_data) {
  grpc_call_error err;
  lock(call);
  err = start_ioreq(call, reqs, nreqs, on_complete, user_data);
  unlock(exec_ctx, call);
  return err;
}

void grpc_call_destroy(grpc_call *c) {
  int cancel;
  grpc_call *parent = c->parent;
  grpc_exec_ctx exec_ctx = GRPC_EXEC_CTX_INIT;

  GRPC_API_TRACE("grpc_call_destroy(c=%p)", 1, (c));

  if (parent) {
    gpr_mu_lock(&parent->mu);
    if (c == parent->first_child) {
      parent->first_child = c->sibling_next;
      if (c == parent->first_child) {
        parent->first_child = NULL;
      }
      c->sibling_prev->sibling_next = c->sibling_next;
      c->sibling_next->sibling_prev = c->sibling_prev;
    }
    gpr_mu_unlock(&parent->mu);
    GRPC_CALL_INTERNAL_UNREF(&exec_ctx, parent, "child");
  }

  lock(c);
  GPR_ASSERT(!c->destroy_called);
  c->destroy_called = 1;
  if (c->have_alarm) {
    grpc_alarm_cancel(&exec_ctx, &c->alarm);
  }
  cancel = c->read_state != READ_STATE_STREAM_CLOSED;
  unlock(&exec_ctx, c);
  if (cancel) grpc_call_cancel(c, NULL);
  GRPC_CALL_INTERNAL_UNREF(&exec_ctx, c, "destroy");
  grpc_exec_ctx_finish(&exec_ctx);
}

grpc_call_error grpc_call_cancel(grpc_call *call, void *reserved) {
  GRPC_API_TRACE("grpc_call_cancel(call=%p, reserved=%p)", 2, (call, reserved));
  GPR_ASSERT(!reserved);
  return grpc_call_cancel_with_status(call, GRPC_STATUS_CANCELLED, "Cancelled",
                                      NULL);
}

grpc_call_error grpc_call_cancel_with_status(grpc_call *c,
                                             grpc_status_code status,
                                             const char *description,
                                             void *reserved) {
  grpc_call_error r;
  grpc_exec_ctx exec_ctx = GRPC_EXEC_CTX_INIT;
  GRPC_API_TRACE(
      "grpc_call_cancel_with_status("
      "c=%p, status=%d, description=%s, reserved=%p)",
      4, (c, (int)status, description, reserved));
  GPR_ASSERT(reserved == NULL);
  lock(c);
  r = cancel_with_status(c, status, description);
  unlock(&exec_ctx, c);
  grpc_exec_ctx_finish(&exec_ctx);
  return r;
}

static grpc_call_error cancel_with_status(grpc_call *c, grpc_status_code status,
                                          const char *description) {
  grpc_mdstr *details =
      description ? grpc_mdstr_from_string(c->metadata_context, description)
                  : NULL;

  GPR_ASSERT(status != GRPC_STATUS_OK);

  set_status_code(c, STATUS_FROM_API_OVERRIDE, (gpr_uint32)status);
  set_status_details(c, STATUS_FROM_API_OVERRIDE, details);

  c->cancel_with_status = status;

  return GRPC_CALL_OK;
}

static void finished_loose_op(grpc_exec_ctx *exec_ctx, void *call,
                              int success_ignored) {
  GRPC_CALL_INTERNAL_UNREF(exec_ctx, call, "loose-op");
}

typedef struct {
  grpc_call *call;
  grpc_closure closure;
} finished_loose_op_allocated_args;

static void finished_loose_op_allocated(grpc_exec_ctx *exec_ctx, void *alloc,
                                        int success) {
  finished_loose_op_allocated_args *args = alloc;
  finished_loose_op(exec_ctx, args->call, success);
  gpr_free(args);
}

static void execute_op(grpc_exec_ctx *exec_ctx, grpc_call *call,
                       grpc_transport_stream_op *op) {
  grpc_call_element *elem;

  GPR_ASSERT(op->on_consumed == NULL);
  if (op->cancel_with_status != GRPC_STATUS_OK || op->bind_pollset) {
    GRPC_CALL_INTERNAL_REF(call, "loose-op");
    if (op->bind_pollset) {
      op->on_consumed = &call->on_done_bind;
    } else {
      finished_loose_op_allocated_args *args = gpr_malloc(sizeof(*args));
      args->call = call;
      grpc_closure_init(&args->closure, finished_loose_op_allocated, args);
      op->on_consumed = &args->closure;
    }
  }

  elem = CALL_ELEM_FROM_CALL(call, 0);
  op->context = call->context;
  elem->filter->start_transport_stream_op(exec_ctx, elem, op);
}

char *grpc_call_get_peer(grpc_call *call) {
  grpc_call_element *elem = CALL_ELEM_FROM_CALL(call, 0);
  grpc_exec_ctx exec_ctx = GRPC_EXEC_CTX_INIT;
  char *result = elem->filter->get_peer(&exec_ctx, elem);
  GRPC_API_TRACE("grpc_call_get_peer(%p)", 1, (call));
  grpc_exec_ctx_finish(&exec_ctx);
  return result;
}

grpc_call *grpc_call_from_top_element(grpc_call_element *elem) {
  return CALL_FROM_TOP_ELEM(elem);
}

static void call_alarm(grpc_exec_ctx *exec_ctx, void *arg, int success) {
  grpc_call *call = arg;
  lock(call);
  call->have_alarm = 0;
  if (success) {
    cancel_with_status(call, GRPC_STATUS_DEADLINE_EXCEEDED,
                       "Deadline Exceeded");
  }
  finish_read_ops(call);
  unlock(exec_ctx, call);
  GRPC_CALL_INTERNAL_UNREF(exec_ctx, call, "alarm");
}

static void set_deadline_alarm(grpc_exec_ctx *exec_ctx, grpc_call *call,
                               gpr_timespec deadline) {
  if (call->have_alarm) {
    gpr_log(GPR_ERROR, "Attempt to set deadline alarm twice");
    assert(0);
    return;
  }
  GRPC_CALL_INTERNAL_REF(call, "alarm");
  call->have_alarm = 1;
  call->send_deadline = gpr_convert_clock_type(deadline, GPR_CLOCK_MONOTONIC);
  grpc_alarm_init(exec_ctx, &call->alarm, call->send_deadline, call_alarm, call,
                  gpr_now(GPR_CLOCK_MONOTONIC));
}

/* we offset status by a small amount when storing it into transport metadata
   as metadata cannot store a 0 value (which is used as OK for grpc_status_codes
   */
#define STATUS_OFFSET 1
static void destroy_status(void *ignored) {}

static gpr_uint32 decode_status(grpc_mdelem *md) {
  gpr_uint32 status;
  void *user_data = grpc_mdelem_get_user_data(md, destroy_status);
  if (user_data) {
    status = ((gpr_uint32)(gpr_intptr)user_data) - STATUS_OFFSET;
  } else {
    if (!gpr_parse_bytes_to_uint32(grpc_mdstr_as_c_string(md->value),
                                   GPR_SLICE_LENGTH(md->value->slice),
                                   &status)) {
      status = GRPC_STATUS_UNKNOWN; /* could not parse status code */
    }
    grpc_mdelem_set_user_data(md, destroy_status,
                              (void *)(gpr_intptr)(status + STATUS_OFFSET));
  }
  return status;
}

/* just as for status above, we need to offset: metadata userdata can't hold a
 * zero (null), which in this case is used to signal no compression */
#define COMPRESS_OFFSET 1
static void destroy_compression(void *ignored) {}

static gpr_uint32 decode_compression(grpc_mdelem *md) {
  grpc_compression_algorithm algorithm;
  void *user_data = grpc_mdelem_get_user_data(md, destroy_compression);
  if (user_data) {
    algorithm =
        ((grpc_compression_algorithm)(gpr_intptr)user_data) - COMPRESS_OFFSET;
  } else {
    const char *md_c_str = grpc_mdstr_as_c_string(md->value);
    if (!grpc_compression_algorithm_parse(md_c_str, strlen(md_c_str),
                                          &algorithm)) {
      gpr_log(GPR_ERROR, "Invalid compression algorithm: '%s'", md_c_str);
      assert(0);
    }
    grpc_mdelem_set_user_data(
        md, destroy_compression,
        (void *)(gpr_intptr)(algorithm + COMPRESS_OFFSET));
  }
  return algorithm;
}

static void recv_metadata(grpc_exec_ctx *exec_ctx, grpc_call *call,
                          grpc_metadata_batch *md) {
  grpc_linked_mdelem *l;
  grpc_metadata_array *dest;
  grpc_metadata *mdusr;
  int is_trailing;
  grpc_mdctx *mdctx = call->metadata_context;

  is_trailing = call->read_state >= READ_STATE_GOT_INITIAL_METADATA;
  for (l = md->list.head; l != NULL; l = l->next) {
    grpc_mdelem *mdel = l->md;
    grpc_mdstr *key = mdel->key;
    if (key == grpc_channel_get_status_string(call->channel)) {
      set_status_code(call, STATUS_FROM_WIRE, decode_status(mdel));
    } else if (key == grpc_channel_get_message_string(call->channel)) {
      set_status_details(call, STATUS_FROM_WIRE, GRPC_MDSTR_REF(mdel->value));
    } else if (key ==
               grpc_channel_get_compression_algorithm_string(call->channel)) {
      set_compression_algorithm(call, decode_compression(mdel));
    } else if (key == grpc_channel_get_encodings_accepted_by_peer_string(
                          call->channel)) {
      set_encodings_accepted_by_peer(call, mdel->value->slice);
    } else {
      dest = &call->buffered_metadata[is_trailing];
      if (dest->count == dest->capacity) {
        dest->capacity = GPR_MAX(dest->capacity + 8, dest->capacity * 2);
        dest->metadata =
            gpr_realloc(dest->metadata, sizeof(grpc_metadata) * dest->capacity);
      }
      mdusr = &dest->metadata[dest->count++];
      mdusr->key = grpc_mdstr_as_c_string(mdel->key);
      mdusr->value = grpc_mdstr_as_c_string(mdel->value);
      mdusr->value_length = GPR_SLICE_LENGTH(mdel->value->slice);
      if (call->owned_metadata_count == call->owned_metadata_capacity) {
        call->owned_metadata_capacity =
            GPR_MAX(call->owned_metadata_capacity + 8,
                    call->owned_metadata_capacity * 2);
        call->owned_metadata =
            gpr_realloc(call->owned_metadata,
                        sizeof(grpc_mdelem *) * call->owned_metadata_capacity);
      }
      call->owned_metadata[call->owned_metadata_count++] = mdel;
      l->md = NULL;
    }
  }
  if (gpr_time_cmp(md->deadline, gpr_inf_future(md->deadline.clock_type)) !=
          0 &&
      !call->is_client) {
    set_deadline_alarm(exec_ctx, call, md->deadline);
  }
  if (!is_trailing) {
    call->read_state = READ_STATE_GOT_INITIAL_METADATA;
  }

  grpc_mdctx_lock(mdctx);
  for (l = md->list.head; l; l = l->next) {
    if (l->md) GRPC_MDCTX_LOCKED_MDELEM_UNREF(mdctx, l->md);
  }
  for (l = md->garbage.head; l; l = l->next) {
    GRPC_MDCTX_LOCKED_MDELEM_UNREF(mdctx, l->md);
  }
  grpc_mdctx_unlock(mdctx);
}

grpc_call_stack *grpc_call_get_call_stack(grpc_call *call) {
  return CALL_STACK_FROM_CALL(call);
}

/*
 * BATCH API IMPLEMENTATION
 */

static void set_status_value_directly(grpc_status_code status, void *dest) {
  *(grpc_status_code *)dest = status;
}

static void set_cancelled_value(grpc_status_code status, void *dest) {
  *(grpc_status_code *)dest = (status != GRPC_STATUS_OK);
}

static void finish_batch(grpc_exec_ctx *exec_ctx, grpc_call *call, int success,
                         void *tag) {
  grpc_cq_end_op(exec_ctx, call->cq, tag, success, done_completion, call,
                 allocate_completion(call));
}

static void finish_batch_with_close(grpc_exec_ctx *exec_ctx, grpc_call *call,
                                    int success, void *tag) {
  grpc_cq_end_op(exec_ctx, call->cq, tag, 1, done_completion, call,
                 allocate_completion(call));
}

static int are_write_flags_valid(gpr_uint32 flags) {
  /* check that only bits in GRPC_WRITE_(INTERNAL?)_USED_MASK are set */
  const gpr_uint32 allowed_write_positions =
      (GRPC_WRITE_USED_MASK | GRPC_WRITE_INTERNAL_USED_MASK);
  const gpr_uint32 invalid_positions = ~allowed_write_positions;
  return !(flags & invalid_positions);
}

grpc_call_error grpc_call_start_batch(grpc_call *call, const grpc_op *ops,
                                      size_t nops, void *tag, void *reserved) {
  grpc_ioreq reqs[GRPC_IOREQ_OP_COUNT];
  size_t in;
  size_t out;
  const grpc_op *op;
  grpc_ioreq *req;
  void (*finish_func)(grpc_exec_ctx *, grpc_call *, int, void *) = finish_batch;
  grpc_call_error error;
  grpc_exec_ctx exec_ctx = GRPC_EXEC_CTX_INIT;

  GRPC_API_TRACE(
      "grpc_call_start_batch(call=%p, ops=%p, nops=%lu, tag=%p, reserved=%p)",
      5, (call, ops, (unsigned long)nops, tag, reserved));

  if (reserved != NULL) {
    error = GRPC_CALL_ERROR;
    goto done;
  }

  GRPC_CALL_LOG_BATCH(GPR_INFO, call, ops, nops, tag);

  if (nops == 0) {
    grpc_cq_begin_op(call->cq);
    GRPC_CALL_INTERNAL_REF(call, "completion");
    grpc_cq_end_op(&exec_ctx, call->cq, tag, 1, done_completion, call,
                   allocate_completion(call));
    error = GRPC_CALL_OK;
    goto done;
  }

  /* rewrite batch ops into ioreq ops */
  for (in = 0, out = 0; in < nops; in++) {
    op = &ops[in];
    if (op->reserved != NULL) {
      error = GRPC_CALL_ERROR;
      goto done;
    }
    switch (op->op) {
      case GRPC_OP_SEND_INITIAL_METADATA:
        /* Flag validation: currently allow no flags */
        if (op->flags != 0) {
          error = GRPC_CALL_ERROR_INVALID_FLAGS;
          goto done;
        }
        req = &reqs[out++];
        if (out > GRPC_IOREQ_OP_COUNT) {
          error = GRPC_CALL_ERROR_BATCH_TOO_BIG;
          goto done;
        }
        req->op = GRPC_IOREQ_SEND_INITIAL_METADATA;
        req->data.send_metadata.count = op->data.send_initial_metadata.count;
        req->data.send_metadata.metadata =
            op->data.send_initial_metadata.metadata;
        req->flags = op->flags;
        break;
      case GRPC_OP_SEND_MESSAGE:
        if (!are_write_flags_valid(op->flags)) {
          error = GRPC_CALL_ERROR_INVALID_FLAGS;
          goto done;
        }
        if (op->data.send_message == NULL) {
          error = GRPC_CALL_ERROR_INVALID_MESSAGE;
          goto done;
        }
        req = &reqs[out++];
        if (out > GRPC_IOREQ_OP_COUNT) {
          error = GRPC_CALL_ERROR_BATCH_TOO_BIG;
          goto done;
        }
        req->op = GRPC_IOREQ_SEND_MESSAGE;
        req->data.send_message = op->data.send_message;
        req->flags = op->flags;
        break;
      case GRPC_OP_SEND_CLOSE_FROM_CLIENT:
        /* Flag validation: currently allow no flags */
        if (op->flags != 0) {
          error = GRPC_CALL_ERROR_INVALID_FLAGS;
          goto done;
        }
        if (!call->is_client) {
          error = GRPC_CALL_ERROR_NOT_ON_SERVER;
          goto done;
        }
        req = &reqs[out++];
        if (out > GRPC_IOREQ_OP_COUNT) {
          error = GRPC_CALL_ERROR_BATCH_TOO_BIG;
          goto done;
        }
        req->op = GRPC_IOREQ_SEND_CLOSE;
        req->flags = op->flags;
        break;
      case GRPC_OP_SEND_STATUS_FROM_SERVER:
        /* Flag validation: currently allow no flags */
        if (op->flags != 0) {
          error = GRPC_CALL_ERROR_INVALID_FLAGS;
          goto done;
        }
        if (call->is_client) {
          error = GRPC_CALL_ERROR_NOT_ON_CLIENT;
          goto done;
        }
        req = &reqs[out++];
        if (out > GRPC_IOREQ_OP_COUNT) {
          error = GRPC_CALL_ERROR_BATCH_TOO_BIG;
          goto done;
        }
        req->op = GRPC_IOREQ_SEND_TRAILING_METADATA;
        req->flags = op->flags;
        req->data.send_metadata.count =
            op->data.send_status_from_server.trailing_metadata_count;
        req->data.send_metadata.metadata =
            op->data.send_status_from_server.trailing_metadata;
        req = &reqs[out++];
        if (out > GRPC_IOREQ_OP_COUNT) {
          error = GRPC_CALL_ERROR_BATCH_TOO_BIG;
          goto done;
        }
        req->op = GRPC_IOREQ_SEND_STATUS;
        req->data.send_status.code = op->data.send_status_from_server.status;
        req->data.send_status.details =
            op->data.send_status_from_server.status_details != NULL
                ? grpc_mdstr_from_string(
                      call->metadata_context,
                      op->data.send_status_from_server.status_details)
                : NULL;
        req = &reqs[out++];
        if (out > GRPC_IOREQ_OP_COUNT) {
          error = GRPC_CALL_ERROR_BATCH_TOO_BIG;
          goto done;
        }
        req->op = GRPC_IOREQ_SEND_CLOSE;
        break;
      case GRPC_OP_RECV_INITIAL_METADATA:
        /* Flag validation: currently allow no flags */
        if (op->flags != 0) {
          error = GRPC_CALL_ERROR_INVALID_FLAGS;
          goto done;
        }
        if (!call->is_client) {
          error = GRPC_CALL_ERROR_NOT_ON_SERVER;
          goto done;
        }
        req = &reqs[out++];
        if (out > GRPC_IOREQ_OP_COUNT) {
          error = GRPC_CALL_ERROR_BATCH_TOO_BIG;
          goto done;
        }
        req->op = GRPC_IOREQ_RECV_INITIAL_METADATA;
        req->data.recv_metadata = op->data.recv_initial_metadata;
        req->data.recv_metadata->count = 0;
        req->flags = op->flags;
        break;
      case GRPC_OP_RECV_MESSAGE:
        /* Flag validation: currently allow no flags */
        if (op->flags != 0) {
          error = GRPC_CALL_ERROR_INVALID_FLAGS;
          goto done;
        }
        req = &reqs[out++];
        if (out > GRPC_IOREQ_OP_COUNT) {
          error = GRPC_CALL_ERROR_BATCH_TOO_BIG;
          goto done;
        }
        req->op = GRPC_IOREQ_RECV_MESSAGE;
        req->data.recv_message = op->data.recv_message;
        req->flags = op->flags;
        break;
      case GRPC_OP_RECV_STATUS_ON_CLIENT:
        /* Flag validation: currently allow no flags */
        if (op->flags != 0) {
          error = GRPC_CALL_ERROR_INVALID_FLAGS;
          goto done;
        }
        if (!call->is_client) {
          error = GRPC_CALL_ERROR_NOT_ON_SERVER;
          goto done;
        }
        req = &reqs[out++];
        if (out > GRPC_IOREQ_OP_COUNT) {
          error = GRPC_CALL_ERROR_BATCH_TOO_BIG;
          goto done;
        }
        req->op = GRPC_IOREQ_RECV_STATUS;
        req->flags = op->flags;
        req->data.recv_status.set_value = set_status_value_directly;
        req->data.recv_status.user_data = op->data.recv_status_on_client.status;
        req = &reqs[out++];
        if (out > GRPC_IOREQ_OP_COUNT) {
          error = GRPC_CALL_ERROR_BATCH_TOO_BIG;
          goto done;
        }
        req->op = GRPC_IOREQ_RECV_STATUS_DETAILS;
        req->data.recv_status_details.details =
            op->data.recv_status_on_client.status_details;
        req->data.recv_status_details.details_capacity =
            op->data.recv_status_on_client.status_details_capacity;
        req = &reqs[out++];
        if (out > GRPC_IOREQ_OP_COUNT) {
          error = GRPC_CALL_ERROR_BATCH_TOO_BIG;
          goto done;
        }
        req->op = GRPC_IOREQ_RECV_TRAILING_METADATA;
        req->data.recv_metadata =
            op->data.recv_status_on_client.trailing_metadata;
        req->data.recv_metadata->count = 0;
        req = &reqs[out++];
        if (out > GRPC_IOREQ_OP_COUNT) {
          error = GRPC_CALL_ERROR_BATCH_TOO_BIG;
          goto done;
        }
        req->op = GRPC_IOREQ_RECV_CLOSE;
        finish_func = finish_batch_with_close;
        break;
      case GRPC_OP_RECV_CLOSE_ON_SERVER:
        /* Flag validation: currently allow no flags */
        if (op->flags != 0) {
          error = GRPC_CALL_ERROR_INVALID_FLAGS;
          goto done;
        }
        req = &reqs[out++];
        if (out > GRPC_IOREQ_OP_COUNT) {
          error = GRPC_CALL_ERROR_BATCH_TOO_BIG;
          goto done;
        }
        req->op = GRPC_IOREQ_RECV_STATUS;
        req->flags = op->flags;
        req->data.recv_status.set_value = set_cancelled_value;
        req->data.recv_status.user_data =
            op->data.recv_close_on_server.cancelled;
        req = &reqs[out++];
        if (out > GRPC_IOREQ_OP_COUNT) {
          error = GRPC_CALL_ERROR_BATCH_TOO_BIG;
          goto done;
        }
        req->op = GRPC_IOREQ_RECV_CLOSE;
        finish_func = finish_batch_with_close;
        break;
    }
  }

  GRPC_CALL_INTERNAL_REF(call, "completion");
  grpc_cq_begin_op(call->cq);

  error = grpc_call_start_ioreq_and_call_back(&exec_ctx, call, reqs, out,
                                              finish_func, tag);
done:
  grpc_exec_ctx_finish(&exec_ctx);
  return error;
}

void grpc_call_context_set(grpc_call *call, grpc_context_index elem,
                           void *value, void (*destroy)(void *value)) {
  if (call->context[elem].destroy) {
    call->context[elem].destroy(call->context[elem].value);
  }
  call->context[elem].value = value;
  call->context[elem].destroy = destroy;
}

void *grpc_call_context_get(grpc_call *call, grpc_context_index elem) {
  return call->context[elem].value;
}

gpr_uint8 grpc_call_is_client(grpc_call *call) { return call->is_client; }<|MERGE_RESOLUTION|>--- conflicted
+++ resolved
@@ -434,13 +434,7 @@
     gpr_mu_unlock(&call->completion_mu);
     return &call->completions[i];
   }
-<<<<<<< HEAD
   GPR_UNREACHABLE_CODE(return NULL);
-=======
-  gpr_log(GPR_ERROR, "should never reach here");
-  abort();
-  return NULL;
->>>>>>> 6d22a583
 }
 
 static void done_completion(grpc_exec_ctx *exec_ctx, void *call,
