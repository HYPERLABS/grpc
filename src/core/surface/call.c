--- conflicted
+++ resolved
@@ -474,12 +474,9 @@
   int completing_requests = 0;
   int start_op = 0;
   int i;
-<<<<<<< HEAD
   const gpr_uint32 MAX_RECV_PEEK_AHEAD = 65536;
   size_t buffered_bytes;
-=======
   int cancel_alarm = 0;
->>>>>>> d1dd3a68
 
   memset(&op, 0, sizeof(op));
 
@@ -493,9 +490,7 @@
   if (!call->receiving && need_more_data(call)) {
     op.recv_ops = &call->recv_ops;
     op.recv_state = &call->recv_state;
-<<<<<<< HEAD
-    op.on_done_recv = call_on_done_recv;
-    op.recv_user_data = call;
+    op.on_done_recv = &call->on_done_recv;
     if (grpc_bbq_empty(&call->incoming_queue) && call->reading_message) {
       op.max_recv_bytes = call->incoming_message_length -
                           call->incoming_message.length + MAX_RECV_PEEK_AHEAD;
@@ -507,9 +502,6 @@
         op.max_recv_bytes = MAX_RECV_PEEK_AHEAD - buffered_bytes;
       }
     }
-=======
-    op.on_done_recv = &call->on_done_recv;
->>>>>>> d1dd3a68
     call->receiving = 1;
     GRPC_CALL_INTERNAL_REF(call, "receiving");
     start_op = 1;
