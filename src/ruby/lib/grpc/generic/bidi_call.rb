# Copyright 2015, Google Inc.
# All rights reserved.
#
# Redistribution and use in source and binary forms, with or without
# modification, are permitted provided that the following conditions are
# met:
#
#     * Redistributions of source code must retain the above copyright
# notice, this list of conditions and the following disclaimer.
#     * Redistributions in binary form must reproduce the above
# copyright notice, this list of conditions and the following disclaimer
# in the documentation and/or other materials provided with the
# distribution.
#     * Neither the name of Google Inc. nor the names of its
# contributors may be used to endorse or promote products derived from
# this software without specific prior written permission.
#
# THIS SOFTWARE IS PROVIDED BY THE COPYRIGHT HOLDERS AND CONTRIBUTORS
# "AS IS" AND ANY EXPRESS OR IMPLIED WARRANTIES, INCLUDING, BUT NOT
# LIMITED TO, THE IMPLIED WARRANTIES OF MERCHANTABILITY AND FITNESS FOR
# A PARTICULAR PURPOSE ARE DISCLAIMED. IN NO EVENT SHALL THE COPYRIGHT
# OWNER OR CONTRIBUTORS BE LIABLE FOR ANY DIRECT, INDIRECT, INCIDENTAL,
# SPECIAL, EXEMPLARY, OR CONSEQUENTIAL DAMAGES (INCLUDING, BUT NOT
# LIMITED TO, PROCUREMENT OF SUBSTITUTE GOODS OR SERVICES; LOSS OF USE,
# DATA, OR PROFITS; OR BUSINESS INTERRUPTION) HOWEVER CAUSED AND ON ANY
# THEORY OF LIABILITY, WHETHER IN CONTRACT, STRICT LIABILITY, OR TORT
# (INCLUDING NEGLIGENCE OR OTHERWISE) ARISING IN ANY WAY OUT OF THE USE
# OF THIS SOFTWARE, EVEN IF ADVISED OF THE POSSIBILITY OF SUCH DAMAGE.

require 'forwardable'
require_relative '../grpc'

# GRPC contains the General RPC module.
module GRPC
  # The BiDiCall class orchestrates exection of a BiDi stream on a client or
  # server.
  class BidiCall
    include Core::CallOps
    include Core::StatusCodes
    include Core::TimeConsts

    # Creates a BidiCall.
    #
    # BidiCall should only be created after a call is accepted.  That means
    # different things on a client and a server.  On the client, the call is
    # accepted after call.invoke. On the server, this is after call.accept.
    #
    # #initialize cannot determine if the call is accepted or not; so if a
    # call that's not accepted is used here, the error won't be visible until
    # the BidiCall#run is called.
    #
    # deadline is the absolute deadline for the call.
    #
    # @param call [Call] the call used by the ActiveCall
    # @param marshal [Function] f(obj)->string that marshal requests
    # @param unmarshal [Function] f(string)->obj that unmarshals responses
    # @param metadata_received [true|false] indicates if metadata has already
    #     been received. Should always be true for server calls
    def initialize(call, marshal, unmarshal, metadata_received: false,
                   req_view: nil)
      fail(ArgumentError, 'not a call') unless call.is_a? Core::Call
      @call = call
      @marshal = marshal
      @op_notifier = nil  # signals completion on clients
      @unmarshal = unmarshal
      @metadata_received = metadata_received
      @reads_complete = false
      @writes_complete = false
      @complete = false
      @done_mutex = Mutex.new
      @req_view = req_view
    end

    # Begins orchestration of the Bidi stream for a client sending requests.
    #
    # The method either returns an Enumerator of the responses, or accepts a
    # block that can be invoked with each response.
    #
    # @param requests the Enumerable of requests to send
    # @param op_notifier a Notifier used to signal completion
    # @return an Enumerator of requests to yield
    def run_on_client(requests, op_notifier, &blk)
      @op_notifier = op_notifier
      @enq_th = Thread.new { write_loop(requests) }
      read_loop(&blk)
    end

    # Begins orchestration of the Bidi stream for a server generating replies.
    #
    # N.B. gen_each_reply is a func(Enumerable<Requests>)
    #
    # It takes an enumerable of requests as an arg, in case there is a
    # relationship between the stream of requests and the stream of replies.
    #
    # This does not mean that must necessarily be one.  E.g, the replies
    # produced by gen_each_reply could ignore the received_msgs
    #
    # @param gen_each_reply [Proc] generates the BiDi stream replies.
    def run_on_server(gen_each_reply)
<<<<<<< HEAD
      # Pass in the optional call object parameter if possible
      if gen_each_reply.arity == 1
        replys = gen_each_reply.call(each_queued_msg)
      elsif gen_each_reply.arity == 2
        replys = gen_each_reply.call(each_queued_msg, @req_view)
      else
        fail 'Illegal arity of reply generator'
      end

      @loop_th = start_read_loop(is_client: false)
=======
      replys = gen_each_reply.call(read_loop(is_client: false))
>>>>>>> e4947bef
      write_loop(replys, is_client: false)
    end

    private

    END_OF_READS = :end_of_reads
    END_OF_WRITES = :end_of_writes

    # signals that bidi operation is complete
    def notify_done
      return unless @op_notifier
      GRPC.logger.debug("bidi-notify-done: notifying  #{@op_notifier}")
      @op_notifier.notify(self)
    end

    # signals that a bidi operation is complete (read + write)
    def finished
      @done_mutex.synchronize do
        return unless @reads_complete && @writes_complete && !@complete
        @call.close
        @complete = true
      end
    end

    # performs a read using @call.run_batch, ensures metadata is set up
    def read_using_run_batch
      ops = { RECV_MESSAGE => nil }
      ops[RECV_INITIAL_METADATA] = nil unless @metadata_received
      batch_result = @call.run_batch(ops)
      unless @metadata_received
        @call.metadata = batch_result.metadata
        @metadata_received = true
      end
      batch_result
    end

    def write_loop(requests, is_client: true)
      GRPC.logger.debug('bidi-write-loop: starting')
      count = 0
      requests.each do |req|
        GRPC.logger.debug("bidi-write-loop: #{count}")
        count += 1
        payload = @marshal.call(req)
        # Fails if status already received
        begin
          @req_view.send_initial_metadata unless @req_view.nil?
          @call.run_batch(SEND_MESSAGE => payload)
        rescue GRPC::Core::CallError => e
          # This is almost definitely caused by a status arriving while still
          # writing. Don't re-throw the error
          GRPC.logger.warn('bidi-write-loop: ended with error')
          GRPC.logger.warn(e)
          break
        end
      end
      GRPC.logger.debug("bidi-write-loop: #{count} writes done")
      if is_client
        GRPC.logger.debug("bidi-write-loop: client sent #{count}, waiting")
        @call.run_batch(SEND_CLOSE_FROM_CLIENT => nil)
        GRPC.logger.debug('bidi-write-loop: done')
        notify_done
        @writes_complete = true
        finished
      end
      GRPC.logger.debug('bidi-write-loop: finished')
    rescue StandardError => e
      GRPC.logger.warn('bidi-write-loop: failed')
      GRPC.logger.warn(e)
      notify_done
      @writes_complete = true
      finished
      raise e
    end

    # Provides an enumerator that yields results of remote reads
    def read_loop(is_client: true)
      return enum_for(:read_loop,
                      is_client: is_client) unless block_given?
      GRPC.logger.debug('bidi-read-loop: starting')
      begin
        count = 0
        # queue the initial read before beginning the loop
        loop do
          GRPC.logger.debug("bidi-read-loop: #{count}")
          count += 1
          batch_result = read_using_run_batch

          # handle the next message
          if batch_result.message.nil?
            GRPC.logger.debug("bidi-read-loop: null batch #{batch_result}")

            if is_client
              batch_result = @call.run_batch(RECV_STATUS_ON_CLIENT => nil)
              @call.status = batch_result.status
              batch_result.check_status
              GRPC.logger.debug("bidi-read-loop: done status #{@call.status}")
            end

            GRPC.logger.debug('bidi-read-loop: done reading!')
            break
          end

          res = @unmarshal.call(batch_result.message)
          yield res
        end
      rescue StandardError => e
        GRPC.logger.warn('bidi: read-loop failed')
        GRPC.logger.warn(e)
        raise e
      end
      GRPC.logger.debug('bidi-read-loop: finished')
      @reads_complete = true
      finished
    end
  end
end<|MERGE_RESOLUTION|>--- conflicted
+++ resolved
@@ -97,20 +97,15 @@
     #
     # @param gen_each_reply [Proc] generates the BiDi stream replies.
     def run_on_server(gen_each_reply)
-<<<<<<< HEAD
       # Pass in the optional call object parameter if possible
       if gen_each_reply.arity == 1
-        replys = gen_each_reply.call(each_queued_msg)
+        replys = gen_each_reply.call(read_loop(is_client: false))
       elsif gen_each_reply.arity == 2
-        replys = gen_each_reply.call(each_queued_msg, @req_view)
+        replys = gen_each_reply.call(read_loop(is_client: false), @req_view)
       else
         fail 'Illegal arity of reply generator'
       end
 
-      @loop_th = start_read_loop(is_client: false)
-=======
-      replys = gen_each_reply.call(read_loop(is_client: false))
->>>>>>> e4947bef
       write_loop(replys, is_client: false)
     end
 
