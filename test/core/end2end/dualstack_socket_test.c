--- conflicted
+++ resolved
@@ -149,15 +149,10 @@
   } else {
     /* Check for a failed connection. */
     cq_expect_client_metadata_read(v_client, tag(2), NULL);
-<<<<<<< HEAD
     cq_expect_finished_with_status(v_client, tag(3),
                                    GRPC_STATUS_DEADLINE_EXCEEDED,
                                    "Deadline Exceeded", NULL);
-=======
-    cq_expect_finished_with_status(v_client, tag(3), GRPC_STATUS_CANCELLED,
-                                   NULL, NULL);
     cq_expect_finish_accepted(v_client, tag(4), GRPC_OP_ERROR);
->>>>>>> 662820ee
     cq_verify(v_client);
 
     grpc_call_destroy(c);
