/*
 *
 * Copyright 2015, Google Inc.
 * All rights reserved.
 *
 * Redistribution and use in source and binary forms, with or without
 * modification, are permitted provided that the following conditions are
 * met:
 *
 *     * Redistributions of source code must retain the above copyright
 * notice, this list of conditions and the following disclaimer.
 *     * Redistributions in binary form must reproduce the above
 * copyright notice, this list of conditions and the following disclaimer
 * in the documentation and/or other materials provided with the
 * distribution.
 *     * Neither the name of Google Inc. nor the names of its
 * contributors may be used to endorse or promote products derived from
 * this software without specific prior written permission.
 *
 * THIS SOFTWARE IS PROVIDED BY THE COPYRIGHT HOLDERS AND CONTRIBUTORS
 * "AS IS" AND ANY EXPRESS OR IMPLIED WARRANTIES, INCLUDING, BUT NOT
 * LIMITED TO, THE IMPLIED WARRANTIES OF MERCHANTABILITY AND FITNESS FOR
 * A PARTICULAR PURPOSE ARE DISCLAIMED. IN NO EVENT SHALL THE COPYRIGHT
 * OWNER OR CONTRIBUTORS BE LIABLE FOR ANY DIRECT, INDIRECT, INCIDENTAL,
 * SPECIAL, EXEMPLARY, OR CONSEQUENTIAL DAMAGES (INCLUDING, BUT NOT
 * LIMITED TO, PROCUREMENT OF SUBSTITUTE GOODS OR SERVICES; LOSS OF USE,
 * DATA, OR PROFITS; OR BUSINESS INTERRUPTION) HOWEVER CAUSED AND ON ANY
 * THEORY OF LIABILITY, WHETHER IN CONTRACT, STRICT LIABILITY, OR TORT
 * (INCLUDING NEGLIGENCE OR OTHERWISE) ARISING IN ANY WAY OUT OF THE USE
 * OF THIS SOFTWARE, EVEN IF ADVISED OF THE POSSIBILITY OF SUCH DAMAGE.
 *
 */

#include "test/core/end2end/end2end_tests.h"

#include <stdio.h>
#include <string.h>

#include <grpc/grpc_security.h>
#include <grpc/byte_buffer.h>
#include <grpc/support/alloc.h>
#include <grpc/support/log.h>
#include <grpc/support/time.h>
#include <grpc/support/useful.h>
#include "test/core/end2end/cq_verifier.h"
#include "src/core/security/credentials.h"
#include "src/core/support/string.h"

static const char iam_token[] = "token";
static const char iam_selector[] = "selector";
static const char overridden_iam_token[] = "overridden_token";
static const char overridden_iam_selector[] = "overridden_selector";

typedef enum { NONE, OVERRIDE, DESTROY } override_mode;

enum { TIMEOUT = 200000 };

static void *tag(gpr_intptr t) { return (void *)t; }

static grpc_end2end_test_fixture begin_test(grpc_end2end_test_config config,
                                            const char *test_name,
                                            int fail_server_auth_check) {
  grpc_end2end_test_fixture f;
  gpr_log(GPR_INFO, "%s/%s", test_name, config.name);
  f = config.create_fixture(NULL, NULL);
  config.init_client(&f, NULL);
  if (fail_server_auth_check) {
    grpc_arg fail_auth_arg = {
        GRPC_ARG_STRING, FAIL_AUTH_CHECK_SERVER_ARG_NAME, {NULL}};
    grpc_channel_args args;
    args.num_args= 1;
    args.args = &fail_auth_arg;
    config.init_server(&f, &args);
  } else {
    config.init_server(&f, NULL);
  }
  return f;
}

static gpr_timespec n_seconds_time(int n) {
  return GRPC_TIMEOUT_SECONDS_TO_DEADLINE(n);
}

static gpr_timespec five_seconds_time(void) { return n_seconds_time(5); }

static void drain_cq(grpc_completion_queue *cq) {
  grpc_event ev;
  do {
    ev = grpc_completion_queue_next(cq, five_seconds_time(), NULL);
  } while (ev.type != GRPC_QUEUE_SHUTDOWN);
}

static void shutdown_server(grpc_end2end_test_fixture *f) {
  if (!f->server) return;
  grpc_server_shutdown_and_notify(f->server, f->cq, tag(1000));
  GPR_ASSERT(grpc_completion_queue_pluck(f->cq, tag(1000),
                                         GRPC_TIMEOUT_SECONDS_TO_DEADLINE(5),
                                         NULL)
                 .type == GRPC_OP_COMPLETE);
  grpc_server_destroy(f->server);
  f->server = NULL;
}

static void shutdown_client(grpc_end2end_test_fixture *f) {
  if (!f->client) return;
  grpc_channel_destroy(f->client);
  f->client = NULL;
}

static void end_test(grpc_end2end_test_fixture *f) {
  shutdown_server(f);
  shutdown_client(f);

  grpc_completion_queue_shutdown(f->cq);
  drain_cq(f->cq);
  grpc_completion_queue_destroy(f->cq);
}

static void print_auth_context(int is_client, const grpc_auth_context *ctx) {
  const grpc_auth_property *p;
  grpc_auth_property_iterator it;
  gpr_log(GPR_INFO, "%s peer:", is_client ? "client" : "server");
  gpr_log(GPR_INFO, "\tauthenticated: %s",
          grpc_auth_context_peer_is_authenticated(ctx) ? "YES" : "NO");
  it = grpc_auth_context_peer_identity(ctx);
  while ((p = grpc_auth_property_iterator_next(&it)) != NULL) {
    gpr_log(GPR_INFO, "\t\t%s: %s", p->name, p->value);
  }
  gpr_log(GPR_INFO, "\tall properties:");
  it = grpc_auth_context_property_iterator(ctx);
  while ((p = grpc_auth_property_iterator_next(&it)) != NULL) {
    gpr_log(GPR_INFO, "\t\t%s: %s", p->name, p->value);
  }
}

static void test_call_creds_failure(grpc_end2end_test_config config) {
  grpc_call *c;
  grpc_credentials *creds = NULL;
  grpc_end2end_test_fixture f =
      begin_test(config, "test_call_creds_failure", 0);
  gpr_timespec deadline = five_seconds_time();
<<<<<<< HEAD
  c = grpc_channel_create_call(f.client, f.cq, "/foo", "foo.test.google.fr",
                               deadline, NULL);
=======
  c = grpc_channel_create_call(f.client, NULL, GRPC_PROPAGATE_DEFAULTS, f.cq,
                               "/foo", "foo.test.google.fr", deadline);
>>>>>>> 95a98ca7
  GPR_ASSERT(c);

  /* Try with credentials unfit to be set on a call (channel creds). */
  creds = grpc_fake_transport_security_credentials_create();
  GPR_ASSERT(grpc_call_set_credentials(c, creds) != GRPC_CALL_OK);
  grpc_credentials_release(creds);

  grpc_call_destroy(c);

  end_test(&f);
  config.tear_down_data(&f);
}

static void request_response_with_payload_and_call_creds(
    const char *test_name, grpc_end2end_test_config config,
    override_mode mode) {
  grpc_call *c;
  grpc_call *s;
  gpr_slice request_payload_slice = gpr_slice_from_copied_string("hello world");
  gpr_slice response_payload_slice = gpr_slice_from_copied_string("hello you");
  grpc_byte_buffer *request_payload =
      grpc_raw_byte_buffer_create(&request_payload_slice, 1);
  grpc_byte_buffer *response_payload =
      grpc_raw_byte_buffer_create(&response_payload_slice, 1);
  gpr_timespec deadline = five_seconds_time();
  grpc_end2end_test_fixture f;
  cq_verifier *cqv;
  grpc_op ops[6];
  grpc_op *op;
  grpc_metadata_array initial_metadata_recv;
  grpc_metadata_array trailing_metadata_recv;
  grpc_metadata_array request_metadata_recv;
  grpc_byte_buffer *request_payload_recv = NULL;
  grpc_byte_buffer *response_payload_recv = NULL;
  grpc_call_details call_details;
  grpc_status_code status;
  grpc_call_error error;
  char *details = NULL;
  size_t details_capacity = 0;
  int was_cancelled = 2;
  grpc_credentials *creds = NULL;
  grpc_auth_context *s_auth_context = NULL;
  grpc_auth_context *c_auth_context = NULL;

<<<<<<< HEAD
  c = grpc_channel_create_call(f.client, f.cq, "/foo", "foo.test.google.fr",
                               deadline, NULL);
=======
  f = begin_test(config, test_name, 0);
  cqv = cq_verifier_create(f.cq);

  c = grpc_channel_create_call(f.client, NULL, GRPC_PROPAGATE_DEFAULTS, f.cq,
                               "/foo", "foo.test.google.fr", deadline);
>>>>>>> 95a98ca7
  GPR_ASSERT(c);
  creds = grpc_iam_credentials_create(iam_token, iam_selector);
  GPR_ASSERT(creds != NULL);
  GPR_ASSERT(grpc_call_set_credentials(c, creds) == GRPC_CALL_OK);
  switch (mode) {
    case NONE:
      break;
    case OVERRIDE:
      grpc_credentials_release(creds);
      creds = grpc_iam_credentials_create(overridden_iam_token,
                                          overridden_iam_selector);
      GPR_ASSERT(creds != NULL);
      GPR_ASSERT(grpc_call_set_credentials(c, creds) == GRPC_CALL_OK);
      break;
    case DESTROY:
      GPR_ASSERT(grpc_call_set_credentials(c, NULL) == GRPC_CALL_OK);
      break;
  }
  grpc_credentials_release(creds);

  grpc_metadata_array_init(&initial_metadata_recv);
  grpc_metadata_array_init(&trailing_metadata_recv);
  grpc_metadata_array_init(&request_metadata_recv);
  grpc_call_details_init(&call_details);

  op = ops;
  op->op = GRPC_OP_SEND_INITIAL_METADATA;
  op->data.send_initial_metadata.count = 0;
  op->flags = 0;
  op->reserved = NULL;
  op++;
  op->op = GRPC_OP_SEND_MESSAGE;
  op->data.send_message = request_payload;
  op->flags = 0;
  op->reserved = NULL;
  op++;
  op->op = GRPC_OP_SEND_CLOSE_FROM_CLIENT;
  op->flags = 0;
  op->reserved = NULL;
  op++;
  op->op = GRPC_OP_RECV_INITIAL_METADATA;
  op->data.recv_initial_metadata = &initial_metadata_recv;
  op->flags = 0;
  op->reserved = NULL;
  op++;
  op->op = GRPC_OP_RECV_MESSAGE;
  op->data.recv_message = &response_payload_recv;
  op->flags = 0;
  op->reserved = NULL;
  op++;
  op->op = GRPC_OP_RECV_STATUS_ON_CLIENT;
  op->data.recv_status_on_client.trailing_metadata = &trailing_metadata_recv;
  op->data.recv_status_on_client.status = &status;
  op->data.recv_status_on_client.status_details = &details;
  op->data.recv_status_on_client.status_details_capacity = &details_capacity;
  op->flags = 0;
  op->reserved = NULL;
  op++;
  error = grpc_call_start_batch(c, ops, op - ops, tag(1), NULL);
  GPR_ASSERT(GRPC_CALL_OK == error);

  error = grpc_server_request_call(f.server, &s, &call_details,
                                   &request_metadata_recv, f.cq, f.cq,
                                   tag(101));
  GPR_ASSERT(GRPC_CALL_OK == error);
  cq_expect_completion(cqv, tag(101), 1);
  cq_verify(cqv);
  s_auth_context = grpc_call_auth_context(s);
  GPR_ASSERT(s_auth_context != NULL);
  print_auth_context(0, s_auth_context);
  grpc_auth_context_release(s_auth_context);

  c_auth_context = grpc_call_auth_context(c);
  GPR_ASSERT(c_auth_context != NULL);
  print_auth_context(1, c_auth_context);
  grpc_auth_context_release(c_auth_context);

  /* Cannot set creds on the server call object. */
  GPR_ASSERT(grpc_call_set_credentials(s, NULL) != GRPC_CALL_OK);

  op = ops;
  op->op = GRPC_OP_SEND_INITIAL_METADATA;
  op->data.send_initial_metadata.count = 0;
  op->flags = 0;
  op->reserved = NULL;
  op++;
  op->op = GRPC_OP_RECV_MESSAGE;
  op->data.recv_message = &request_payload_recv;
  op->flags = 0;
  op->reserved = NULL;
  op++;
  error = grpc_call_start_batch(s, ops, op - ops, tag(102), NULL);
  GPR_ASSERT(GRPC_CALL_OK == error);

  cq_expect_completion(cqv, tag(102), 1);
  cq_verify(cqv);

  op = ops;
  op->op = GRPC_OP_RECV_CLOSE_ON_SERVER;
  op->data.recv_close_on_server.cancelled = &was_cancelled;
  op->flags = 0;
  op->reserved = NULL;
  op++;
  op->op = GRPC_OP_SEND_MESSAGE;
  op->data.send_message = response_payload;
  op->flags = 0;
  op->reserved = NULL;
  op++;
  op->op = GRPC_OP_SEND_STATUS_FROM_SERVER;
  op->data.send_status_from_server.trailing_metadata_count = 0;
  op->data.send_status_from_server.status = GRPC_STATUS_OK;
  op->data.send_status_from_server.status_details = "xyz";
  op->flags = 0;
  op->reserved = NULL;
  op++;
  error = grpc_call_start_batch(s, ops, op - ops, tag(103), NULL);
  GPR_ASSERT(GRPC_CALL_OK == error);

  cq_expect_completion(cqv, tag(103), 1);
  cq_expect_completion(cqv, tag(1), 1);
  cq_verify(cqv);

  GPR_ASSERT(status == GRPC_STATUS_OK);
  GPR_ASSERT(0 == strcmp(details, "xyz"));
  GPR_ASSERT(0 == strcmp(call_details.method, "/foo"));
  GPR_ASSERT(0 == strcmp(call_details.host, "foo.test.google.fr"));
  GPR_ASSERT(was_cancelled == 0);
  GPR_ASSERT(byte_buffer_eq_string(request_payload_recv, "hello world"));
  GPR_ASSERT(byte_buffer_eq_string(response_payload_recv, "hello you"));

  switch (mode) {
    case NONE:
      GPR_ASSERT(contains_metadata(&request_metadata_recv,
                                   GRPC_IAM_AUTHORIZATION_TOKEN_METADATA_KEY,
                                   iam_token));
      GPR_ASSERT(contains_metadata(&request_metadata_recv,
                                   GRPC_IAM_AUTHORITY_SELECTOR_METADATA_KEY,
                                   iam_selector));
      break;
    case OVERRIDE:
      GPR_ASSERT(contains_metadata(&request_metadata_recv,
                                   GRPC_IAM_AUTHORIZATION_TOKEN_METADATA_KEY,
                                   overridden_iam_token));
      GPR_ASSERT(contains_metadata(&request_metadata_recv,
                                   GRPC_IAM_AUTHORITY_SELECTOR_METADATA_KEY,
                                   overridden_iam_selector));
      break;
    case DESTROY:
      GPR_ASSERT(!contains_metadata(&request_metadata_recv,
                                    GRPC_IAM_AUTHORIZATION_TOKEN_METADATA_KEY,
                                    iam_token));
      GPR_ASSERT(!contains_metadata(&request_metadata_recv,
                                    GRPC_IAM_AUTHORITY_SELECTOR_METADATA_KEY,
                                    iam_selector));
      GPR_ASSERT(!contains_metadata(&request_metadata_recv,
                                    GRPC_IAM_AUTHORIZATION_TOKEN_METADATA_KEY,
                                    overridden_iam_token));
      GPR_ASSERT(!contains_metadata(&request_metadata_recv,
                                    GRPC_IAM_AUTHORITY_SELECTOR_METADATA_KEY,
                                    overridden_iam_selector));
      break;
  }

  gpr_free(details);
  grpc_metadata_array_destroy(&initial_metadata_recv);
  grpc_metadata_array_destroy(&trailing_metadata_recv);
  grpc_metadata_array_destroy(&request_metadata_recv);
  grpc_call_details_destroy(&call_details);

  grpc_call_destroy(c);
  grpc_call_destroy(s);

  cq_verifier_destroy(cqv);

  grpc_byte_buffer_destroy(request_payload);
  grpc_byte_buffer_destroy(response_payload);
  grpc_byte_buffer_destroy(request_payload_recv);
  grpc_byte_buffer_destroy(response_payload_recv);

  end_test(&f);
  config.tear_down_data(&f);
}

static void test_request_response_with_payload_and_call_creds(
    grpc_end2end_test_config config) {
  request_response_with_payload_and_call_creds(
      "test_request_response_with_payload_and_call_creds", config, NONE);
}

static void test_request_response_with_payload_and_overridden_call_creds(
    grpc_end2end_test_config config) {
  request_response_with_payload_and_call_creds(
      "test_request_response_with_payload_and_overridden_call_creds", config,
      OVERRIDE);
}

static void test_request_response_with_payload_and_deleted_call_creds(
    grpc_end2end_test_config config) {
  request_response_with_payload_and_call_creds(
      "test_request_response_with_payload_and_deleted_call_creds", config,
      DESTROY);
}

static void test_request_with_server_rejecting_client_creds(
    grpc_end2end_test_config config) {
  grpc_op ops[6];
  grpc_op *op;
  grpc_call *c;
  grpc_end2end_test_fixture f;
  gpr_timespec deadline = five_seconds_time();
  cq_verifier *cqv;
  grpc_metadata_array initial_metadata_recv;
  grpc_metadata_array trailing_metadata_recv;
  grpc_metadata_array request_metadata_recv;
  grpc_call_details call_details;
  grpc_status_code status;
  char *details = NULL;
  size_t details_capacity = 0;
  grpc_byte_buffer *response_payload_recv = NULL;
  gpr_slice request_payload_slice = gpr_slice_from_copied_string("hello world");
  grpc_byte_buffer *request_payload =
      grpc_raw_byte_buffer_create(&request_payload_slice, 1);
  grpc_credentials *creds;

  f = begin_test(config, "test_request_with_server_rejecting_client_creds", 1);
  cqv = cq_verifier_create(f.cq);

  c = grpc_channel_create_call(f.client, NULL, GRPC_PROPAGATE_DEFAULTS, f.cq,
                               "/foo", "foo.test.google.fr", deadline);
  GPR_ASSERT(c);

  creds = grpc_iam_credentials_create(iam_token, iam_selector);
  GPR_ASSERT(creds != NULL);
  GPR_ASSERT(grpc_call_set_credentials(c, creds) == GRPC_CALL_OK);
  grpc_credentials_release(creds);

  grpc_metadata_array_init(&initial_metadata_recv);
  grpc_metadata_array_init(&trailing_metadata_recv);
  grpc_metadata_array_init(&request_metadata_recv);
  grpc_call_details_init(&call_details);

  op = ops;
  op->op = GRPC_OP_RECV_STATUS_ON_CLIENT;
  op->data.recv_status_on_client.trailing_metadata = &trailing_metadata_recv;
  op->data.recv_status_on_client.status = &status;
  op->data.recv_status_on_client.status_details = &details;
  op->data.recv_status_on_client.status_details_capacity = &details_capacity;
  op->flags = 0;
  op++;
  op->op = GRPC_OP_SEND_INITIAL_METADATA;
  op->data.send_initial_metadata.count = 0;
  op->flags = 0;
  op++;
  op->op = GRPC_OP_SEND_MESSAGE;
  op->data.send_message = request_payload;
  op->flags = 0;
  op++;
  op->op = GRPC_OP_SEND_CLOSE_FROM_CLIENT;
  op->flags = 0;
  op++;
  op->op = GRPC_OP_RECV_INITIAL_METADATA;
  op->data.recv_initial_metadata = &initial_metadata_recv;
  op->flags = 0;
  op++;
  op->op = GRPC_OP_RECV_MESSAGE;
  op->data.recv_message = &response_payload_recv;
  op->flags = 0;
  op++;
  GPR_ASSERT(GRPC_CALL_OK == grpc_call_start_batch(c, ops, op - ops, tag(1)));

  cq_expect_completion(cqv, tag(1), 1);
  cq_verify(cqv);

  GPR_ASSERT(status == GRPC_STATUS_UNAUTHENTICATED);

  grpc_metadata_array_destroy(&initial_metadata_recv);
  grpc_metadata_array_destroy(&trailing_metadata_recv);
  grpc_metadata_array_destroy(&request_metadata_recv);
  grpc_call_details_destroy(&call_details);

  grpc_byte_buffer_destroy(request_payload);
  grpc_byte_buffer_destroy(response_payload_recv);
  gpr_free(details);

  grpc_call_destroy(c);

  cq_verifier_destroy(cqv);
  end_test(&f);
  config.tear_down_data(&f);
}

void grpc_end2end_tests(grpc_end2end_test_config config) {
  if (config.feature_mask & FEATURE_MASK_SUPPORTS_PER_CALL_CREDENTIALS) {
    test_call_creds_failure(config);
    test_request_response_with_payload_and_call_creds(config);
    test_request_response_with_payload_and_overridden_call_creds(config);
    test_request_response_with_payload_and_deleted_call_creds(config);
    test_request_with_server_rejecting_client_creds(config);
  }
}<|MERGE_RESOLUTION|>--- conflicted
+++ resolved
@@ -139,13 +139,8 @@
   grpc_end2end_test_fixture f =
       begin_test(config, "test_call_creds_failure", 0);
   gpr_timespec deadline = five_seconds_time();
-<<<<<<< HEAD
-  c = grpc_channel_create_call(f.client, f.cq, "/foo", "foo.test.google.fr",
-                               deadline, NULL);
-=======
   c = grpc_channel_create_call(f.client, NULL, GRPC_PROPAGATE_DEFAULTS, f.cq,
-                               "/foo", "foo.test.google.fr", deadline);
->>>>>>> 95a98ca7
+                               "/foo", "foo.test.google.fr", deadline, NULL);
   GPR_ASSERT(c);
 
   /* Try with credentials unfit to be set on a call (channel creds). */
@@ -190,16 +185,11 @@
   grpc_auth_context *s_auth_context = NULL;
   grpc_auth_context *c_auth_context = NULL;
 
-<<<<<<< HEAD
-  c = grpc_channel_create_call(f.client, f.cq, "/foo", "foo.test.google.fr",
-                               deadline, NULL);
-=======
   f = begin_test(config, test_name, 0);
   cqv = cq_verifier_create(f.cq);
 
   c = grpc_channel_create_call(f.client, NULL, GRPC_PROPAGATE_DEFAULTS, f.cq,
-                               "/foo", "foo.test.google.fr", deadline);
->>>>>>> 95a98ca7
+                               "/foo", "foo.test.google.fr", deadline, NULL);
   GPR_ASSERT(c);
   creds = grpc_iam_credentials_create(iam_token, iam_selector);
   GPR_ASSERT(creds != NULL);
@@ -416,6 +406,7 @@
   grpc_metadata_array request_metadata_recv;
   grpc_call_details call_details;
   grpc_status_code status;
+  grpc_call_error error;
   char *details = NULL;
   size_t details_capacity = 0;
   grpc_byte_buffer *response_payload_recv = NULL;
@@ -428,7 +419,7 @@
   cqv = cq_verifier_create(f.cq);
 
   c = grpc_channel_create_call(f.client, NULL, GRPC_PROPAGATE_DEFAULTS, f.cq,
-                               "/foo", "foo.test.google.fr", deadline);
+                               "/foo", "foo.test.google.fr", deadline, NULL);
   GPR_ASSERT(c);
 
   creds = grpc_iam_credentials_create(iam_token, iam_selector);
@@ -468,7 +459,8 @@
   op->data.recv_message = &response_payload_recv;
   op->flags = 0;
   op++;
-  GPR_ASSERT(GRPC_CALL_OK == grpc_call_start_batch(c, ops, op - ops, tag(1)));
+  error = grpc_call_start_batch(c, ops, op - ops, tag(1), NULL);
+  GPR_ASSERT(error == GRPC_CALL_OK);
 
   cq_expect_completion(cqv, tag(1), 1);
   cq_verify(cqv);
