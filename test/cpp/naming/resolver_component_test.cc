/*
 *
 * Copyright 2017 gRPC authors.
 *
 * Licensed under the Apache License, Version 2.0 (the "License");
 * you may not use this file except in compliance with the License.
 * You may obtain a copy of the License at
 *
 *     http://www.apache.org/licenses/LICENSE-2.0
 *
 * Unless required by applicable law or agreed to in writing, software
 * distributed under the License is distributed on an "AS IS" BASIS,
 * WITHOUT WARRANTIES OR CONDITIONS OF ANY KIND, either express or implied.
 * See the License for the specific language governing permissions and
 * limitations under the License.
 *
 */

#include <grpc/grpc.h>
#include <grpc/support/alloc.h>
#include <grpc/support/host_port.h>
#include <grpc/support/log.h>
#include <grpc/support/string_util.h>
#include <grpc/support/sync.h>
#include <grpc/support/time.h>
#include <string.h>

#include <gflags/gflags.h>
#include <gmock/gmock.h>
#include <vector>

#include "test/cpp/util/subprocess.h"
#include "test/cpp/util/test_config.h"

#include "src/core/ext/filters/client_channel/client_channel.h"
#include "src/core/ext/filters/client_channel/resolver.h"
#include "src/core/ext/filters/client_channel/resolver/dns/c_ares/grpc_ares_wrapper.h"
#include "src/core/ext/filters/client_channel/resolver_registry.h"
#include "src/core/lib/channel/channel_args.h"
#include "src/core/lib/iomgr/combiner.h"
#include "src/core/lib/iomgr/executor.h"
#include "src/core/lib/iomgr/iomgr.h"
#include "src/core/lib/iomgr/resolve_address.h"
#include "src/core/lib/iomgr/sockaddr_utils.h"
#include "src/core/lib/support/env.h"
#include "src/core/lib/support/string.h"
#include "test/core/util/port.h"
#include "test/core/util/test_config.h"

using grpc::SubProcess;
using std::vector;
using testing::UnorderedElementsAreArray;

// Hack copied from "test/cpp/end2end/server_crash_test_client.cc"!
// In some distros, gflags is in the namespace google, and in some others,
// in gflags. This hack is enabling us to find both.
namespace google {}
namespace gflags {}
using namespace google;
using namespace gflags;

DEFINE_string(target_name, "", "Target name to resolve.");
DEFINE_string(expected_addrs, "",
              "Comma-separated list of expected "
              "'<ip0:port0>,<is_balancer0>;<ip1:port1>,<is_balancer1>;...' "
              "addresses of "
              "backend and/or balancers. 'is_balancer' should be bool, i.e. "
              "true or false.");
DEFINE_string(expected_chosen_service_config, "",
              "Expected service config json string that gets chosen (no "
              "whitespace). Empty for none.");
DEFINE_string(
    local_dns_server_address, "",
    "Optional. This address is placed as the uri authority if present.");
DEFINE_string(expected_lb_policy, "",
              "Expected lb policy name that appears in resolver result channel "
              "arg. Empty for none.");

namespace {

class GrpcLBAddress final {
 public:
  GrpcLBAddress(std::string address, bool is_balancer)
      : is_balancer(is_balancer), address(address) {}

  bool operator==(const GrpcLBAddress& other) const {
    return this->is_balancer == other.is_balancer &&
           this->address == other.address;
  }

  bool operator!=(const GrpcLBAddress& other) const {
    return !(*this == other);
  }

  bool is_balancer;
  std::string address;
};

vector<GrpcLBAddress> ParseExpectedAddrs(std::string expected_addrs) {
  std::vector<GrpcLBAddress> out;
  while (expected_addrs.size() != 0) {
    // get the next <ip>,<port> (v4 or v6)
    size_t next_comma = expected_addrs.find(",");
    if (next_comma == std::string::npos) {
      gpr_log(
          GPR_ERROR,
          "Missing ','. Expected_addrs arg should be a semi-colon-separated "
          "list of "
          "<ip-port>,<bool> pairs. Left-to-be-parsed arg is |%s|",
          expected_addrs.c_str());
      abort();
    }
    std::string next_addr = expected_addrs.substr(0, next_comma);
    expected_addrs = expected_addrs.substr(next_comma + 1, std::string::npos);
    // get the next is_balancer 'bool' associated with this address
    size_t next_semicolon = expected_addrs.find(";");
    bool is_balancer =
        gpr_is_true(expected_addrs.substr(0, next_semicolon).c_str());
    out.emplace_back(GrpcLBAddress(next_addr, is_balancer));
    if (next_semicolon == std::string::npos) {
      break;
    }
    expected_addrs =
        expected_addrs.substr(next_semicolon + 1, std::string::npos);
  }
  if (out.size() == 0) {
    gpr_log(GPR_ERROR,
            "expected_addrs arg should be a comma-separated list of "
            "<ip-port>,<bool> pairs");
    abort();
  }
  return out;
}

gpr_timespec TestDeadline(void) {
  return grpc_timeout_seconds_to_deadline(100);
}

struct ArgsStruct {
  gpr_event ev;
  gpr_atm done_atm;
  gpr_mu* mu;
  grpc_pollset* pollset;
  grpc_pollset_set* pollset_set;
  grpc_combiner* lock;
  grpc_channel_args* channel_args;
  vector<GrpcLBAddress> expected_addrs;
  std::string expected_service_config_string;
  std::string expected_lb_policy;
};

void ArgsInit(ArgsStruct* args) {
  gpr_event_init(&args->ev);
  args->pollset = (grpc_pollset*)gpr_zalloc(grpc_pollset_size());
  grpc_pollset_init(args->pollset, &args->mu);
  args->pollset_set = grpc_pollset_set_create();
  grpc_pollset_set_add_pollset(args->pollset_set, args->pollset);
  args->lock = grpc_combiner_create();
  gpr_atm_rel_store(&args->done_atm, 0);
  args->channel_args = nullptr;
}

void DoNothing(void* arg, grpc_error* error) {}

void ArgsFinish(ArgsStruct* args) {
  GPR_ASSERT(gpr_event_wait(&args->ev, TestDeadline()));
  grpc_pollset_set_del_pollset(args->pollset_set, args->pollset);
  grpc_pollset_set_destroy(args->pollset_set);
  grpc_closure DoNothing_cb;
<<<<<<< HEAD
  GRPC_CLOSURE_INIT(&DoNothing_cb, DoNothing, NULL, grpc_schedule_on_exec_ctx);
  grpc_pollset_shutdown(args->pollset, &DoNothing_cb);
=======
  GRPC_CLOSURE_INIT(&DoNothing_cb, DoNothing, nullptr,
                    grpc_schedule_on_exec_ctx);
  grpc_pollset_shutdown(exec_ctx, args->pollset, &DoNothing_cb);
>>>>>>> 82c8f945
  // exec_ctx needs to be flushed before calling grpc_pollset_destroy()
  grpc_channel_args_destroy(args->channel_args);
  grpc_core::ExecCtx::Get()->Flush();
  grpc_pollset_destroy(args->pollset);
  gpr_free(args->pollset);
  GRPC_COMBINER_UNREF(args->lock, NULL);
}

gpr_timespec NSecondDeadline(int seconds) {
  return gpr_time_add(gpr_now(GPR_CLOCK_REALTIME),
                      gpr_time_from_seconds(seconds, GPR_TIMESPAN));
}

void PollPollsetUntilRequestDone(ArgsStruct* args) {
  gpr_timespec deadline = NSecondDeadline(10);
  while (true) {
    bool done = gpr_atm_acq_load(&args->done_atm) != 0;
    if (done) {
      break;
    }
    gpr_timespec time_left =
        gpr_time_sub(deadline, gpr_now(GPR_CLOCK_REALTIME));
    gpr_log(GPR_DEBUG, "done=%d, time_left=%" PRId64 ".%09d", done,
            time_left.tv_sec, time_left.tv_nsec);
    GPR_ASSERT(gpr_time_cmp(time_left, gpr_time_0(GPR_TIMESPAN)) >= 0);
<<<<<<< HEAD
    grpc_pollset_worker* worker = NULL;
    grpc_core::ExecCtx _local_exec_ctx;
=======
    grpc_pollset_worker* worker = nullptr;
    grpc_exec_ctx exec_ctx = GRPC_EXEC_CTX_INIT;
>>>>>>> 82c8f945
    gpr_mu_lock(args->mu);
    GRPC_LOG_IF_ERROR("pollset_work",
                      grpc_pollset_work(args->pollset, &worker,
                                        grpc_timespec_to_millis_round_up(
                                            NSecondDeadline(1))));
    gpr_mu_unlock(args->mu);
  }
  gpr_event_set(&args->ev, (void*)1);
}

void CheckServiceConfigResultLocked(grpc_channel_args* channel_args,
                                    ArgsStruct* args) {
  const grpc_arg* service_config_arg =
      grpc_channel_args_find(channel_args, GRPC_ARG_SERVICE_CONFIG);
  if (args->expected_service_config_string != "") {
    GPR_ASSERT(service_config_arg != nullptr);
    GPR_ASSERT(service_config_arg->type == GRPC_ARG_STRING);
    EXPECT_EQ(service_config_arg->value.string,
              args->expected_service_config_string);
  } else {
    GPR_ASSERT(service_config_arg == nullptr);
  }
}

void CheckLBPolicyResultLocked(grpc_channel_args* channel_args,
                               ArgsStruct* args) {
  const grpc_arg* lb_policy_arg =
      grpc_channel_args_find(channel_args, GRPC_ARG_LB_POLICY_NAME);
  if (args->expected_lb_policy != "") {
    GPR_ASSERT(lb_policy_arg != nullptr);
    GPR_ASSERT(lb_policy_arg->type == GRPC_ARG_STRING);
    EXPECT_EQ(lb_policy_arg->value.string, args->expected_lb_policy);
  } else {
    GPR_ASSERT(lb_policy_arg == nullptr);
  }
}

void CheckResolverResultLocked(void* argsp, grpc_error* err) {
  ArgsStruct* args = (ArgsStruct*)argsp;
  grpc_channel_args* channel_args = args->channel_args;
  const grpc_arg* channel_arg =
      grpc_channel_args_find(channel_args, GRPC_ARG_LB_ADDRESSES);
  GPR_ASSERT(channel_arg != nullptr);
  GPR_ASSERT(channel_arg->type == GRPC_ARG_POINTER);
  grpc_lb_addresses* addresses =
      (grpc_lb_addresses*)channel_arg->value.pointer.p;
  gpr_log(GPR_INFO, "num addrs found: %" PRIdPTR ". expected %" PRIdPTR,
          addresses->num_addresses, args->expected_addrs.size());
  GPR_ASSERT(addresses->num_addresses == args->expected_addrs.size());
  std::vector<GrpcLBAddress> found_lb_addrs;
  for (size_t i = 0; i < addresses->num_addresses; i++) {
    grpc_lb_address addr = addresses->addresses[i];
    char* str;
    grpc_sockaddr_to_string(&str, &addr.address, 1 /* normalize */);
    gpr_log(GPR_INFO, "%s", str);
    found_lb_addrs.emplace_back(
        GrpcLBAddress(std::string(str), addr.is_balancer));
    gpr_free(str);
  }
  if (args->expected_addrs.size() != found_lb_addrs.size()) {
    gpr_log(GPR_DEBUG,
            "found lb addrs size is: %" PRIdPTR
            ". expected addrs size is %" PRIdPTR,
            found_lb_addrs.size(), args->expected_addrs.size());
    abort();
  }
  EXPECT_THAT(args->expected_addrs, UnorderedElementsAreArray(found_lb_addrs));
  CheckServiceConfigResultLocked(channel_args, args);
  if (args->expected_service_config_string == "") {
    CheckLBPolicyResultLocked(channel_args, args);
  }
  gpr_atm_rel_store(&args->done_atm, 1);
  gpr_mu_lock(args->mu);
<<<<<<< HEAD
  GRPC_LOG_IF_ERROR("pollset_kick", grpc_pollset_kick(args->pollset, NULL));
=======
  GRPC_LOG_IF_ERROR("pollset_kick",
                    grpc_pollset_kick(exec_ctx, args->pollset, nullptr));
>>>>>>> 82c8f945
  gpr_mu_unlock(args->mu);
}

TEST(ResolverComponentTest, TestResolvesRelevantRecords) {
  grpc_core::ExecCtx _local_exec_ctx;
  ArgsStruct args;
  ArgsInit(&args);
  args.expected_addrs = ParseExpectedAddrs(FLAGS_expected_addrs);
  args.expected_service_config_string = FLAGS_expected_chosen_service_config;
  args.expected_lb_policy = FLAGS_expected_lb_policy;
  // maybe build the address with an authority
  char* whole_uri = nullptr;
  GPR_ASSERT(asprintf(&whole_uri, "dns://%s/%s",
                      FLAGS_local_dns_server_address.c_str(),
                      FLAGS_target_name.c_str()));
  // create resolver and resolve
<<<<<<< HEAD
  grpc_resolver* resolver =
      grpc_resolver_create(whole_uri, NULL, args.pollset_set, args.lock);
=======
  grpc_resolver* resolver = grpc_resolver_create(&exec_ctx, whole_uri, nullptr,
                                                 args.pollset_set, args.lock);
>>>>>>> 82c8f945
  gpr_free(whole_uri);
  grpc_closure on_resolver_result_changed;
  GRPC_CLOSURE_INIT(&on_resolver_result_changed, CheckResolverResultLocked,
                    (void*)&args, grpc_combiner_scheduler(args.lock));
  grpc_resolver_next_locked(resolver, &args.channel_args,
                            &on_resolver_result_changed);
  grpc_core::ExecCtx::Get()->Flush();
  PollPollsetUntilRequestDone(&args);
  GRPC_RESOLVER_UNREF(resolver, NULL);
  ArgsFinish(&args);
}

}  // namespace

int main(int argc, char** argv) {
  grpc_init();
  grpc_test_init(argc, argv);
  ::testing::InitGoogleTest(&argc, argv);
  ParseCommandLineFlags(&argc, &argv, true);
  if (FLAGS_target_name == "") {
    gpr_log(GPR_ERROR, "Missing target_name param.");
    abort();
  }
  if (FLAGS_local_dns_server_address != "") {
    gpr_log(GPR_INFO, "Specifying authority in uris to: %s",
            FLAGS_local_dns_server_address.c_str());
  }
  auto result = RUN_ALL_TESTS();
  grpc_shutdown();
  return result;
}<|MERGE_RESOLUTION|>--- conflicted
+++ resolved
@@ -167,20 +167,15 @@
   grpc_pollset_set_del_pollset(args->pollset_set, args->pollset);
   grpc_pollset_set_destroy(args->pollset_set);
   grpc_closure DoNothing_cb;
-<<<<<<< HEAD
-  GRPC_CLOSURE_INIT(&DoNothing_cb, DoNothing, NULL, grpc_schedule_on_exec_ctx);
-  grpc_pollset_shutdown(args->pollset, &DoNothing_cb);
-=======
   GRPC_CLOSURE_INIT(&DoNothing_cb, DoNothing, nullptr,
                     grpc_schedule_on_exec_ctx);
-  grpc_pollset_shutdown(exec_ctx, args->pollset, &DoNothing_cb);
->>>>>>> 82c8f945
+  grpc_pollset_shutdown(args->pollset, &DoNothing_cb);
   // exec_ctx needs to be flushed before calling grpc_pollset_destroy()
   grpc_channel_args_destroy(args->channel_args);
   grpc_core::ExecCtx::Get()->Flush();
   grpc_pollset_destroy(args->pollset);
   gpr_free(args->pollset);
-  GRPC_COMBINER_UNREF(args->lock, NULL);
+  GRPC_COMBINER_UNREF(args->lock, nullptr);
 }
 
 gpr_timespec NSecondDeadline(int seconds) {
@@ -200,13 +195,8 @@
     gpr_log(GPR_DEBUG, "done=%d, time_left=%" PRId64 ".%09d", done,
             time_left.tv_sec, time_left.tv_nsec);
     GPR_ASSERT(gpr_time_cmp(time_left, gpr_time_0(GPR_TIMESPAN)) >= 0);
-<<<<<<< HEAD
-    grpc_pollset_worker* worker = NULL;
+    grpc_pollset_worker* worker = nullptr;
     grpc_core::ExecCtx _local_exec_ctx;
-=======
-    grpc_pollset_worker* worker = nullptr;
-    grpc_exec_ctx exec_ctx = GRPC_EXEC_CTX_INIT;
->>>>>>> 82c8f945
     gpr_mu_lock(args->mu);
     GRPC_LOG_IF_ERROR("pollset_work",
                       grpc_pollset_work(args->pollset, &worker,
@@ -280,12 +270,7 @@
   }
   gpr_atm_rel_store(&args->done_atm, 1);
   gpr_mu_lock(args->mu);
-<<<<<<< HEAD
-  GRPC_LOG_IF_ERROR("pollset_kick", grpc_pollset_kick(args->pollset, NULL));
-=======
-  GRPC_LOG_IF_ERROR("pollset_kick",
-                    grpc_pollset_kick(exec_ctx, args->pollset, nullptr));
->>>>>>> 82c8f945
+  GRPC_LOG_IF_ERROR("pollset_kick", grpc_pollset_kick(args->pollset, nullptr));
   gpr_mu_unlock(args->mu);
 }
 
@@ -302,13 +287,8 @@
                       FLAGS_local_dns_server_address.c_str(),
                       FLAGS_target_name.c_str()));
   // create resolver and resolve
-<<<<<<< HEAD
   grpc_resolver* resolver =
-      grpc_resolver_create(whole_uri, NULL, args.pollset_set, args.lock);
-=======
-  grpc_resolver* resolver = grpc_resolver_create(&exec_ctx, whole_uri, nullptr,
-                                                 args.pollset_set, args.lock);
->>>>>>> 82c8f945
+      grpc_resolver_create(whole_uri, nullptr, args.pollset_set, args.lock);
   gpr_free(whole_uri);
   grpc_closure on_resolver_result_changed;
   GRPC_CLOSURE_INIT(&on_resolver_result_changed, CheckResolverResultLocked,
@@ -317,7 +297,7 @@
                             &on_resolver_result_changed);
   grpc_core::ExecCtx::Get()->Flush();
   PollPollsetUntilRequestDone(&args);
-  GRPC_RESOLVER_UNREF(resolver, NULL);
+  GRPC_RESOLVER_UNREF(resolver, nullptr);
   ArgsFinish(&args);
 }
 
