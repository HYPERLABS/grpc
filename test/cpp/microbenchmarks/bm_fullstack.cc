/*
 *
 * Copyright 2016, Google Inc.
 * All rights reserved.
 *
 * Redistribution and use in source and binary forms, with or without
 * modification, are permitted provided that the following conditions are
 * met:
 *
 *     * Redistributions of source code must retain the above copyright
 * notice, this list of conditions and the following disclaimer.
 *     * Redistributions in binary form must reproduce the above
 * copyright notice, this list of conditions and the following disclaimer
 * in the documentation and/or other materials provided with the
 * distribution.
 *     * Neither the name of Google Inc. nor the names of its
 * contributors may be used to endorse or promote products derived from
 * this software without specific prior written permission.
 *
 * THIS SOFTWARE IS PROVIDED BY THE COPYRIGHT HOLDERS AND CONTRIBUTORS
 * "AS IS" AND ANY EXPRESS OR IMPLIED WARRANTIES, INCLUDING, BUT NOT
 * LIMITED TO, THE IMPLIED WARRANTIES OF MERCHANTABILITY AND FITNESS FOR
 * A PARTICULAR PURPOSE ARE DISCLAIMED. IN NO EVENT SHALL THE COPYRIGHT
 * OWNER OR CONTRIBUTORS BE LIABLE FOR ANY DIRECT, INDIRECT, INCIDENTAL,
 * SPECIAL, EXEMPLARY, OR CONSEQUENTIAL DAMAGES (INCLUDING, BUT NOT
 * LIMITED TO, PROCUREMENT OF SUBSTITUTE GOODS OR SERVICES; LOSS OF USE,
 * DATA, OR PROFITS; OR BUSINESS INTERRUPTION) HOWEVER CAUSED AND ON ANY
 * THEORY OF LIABILITY, WHETHER IN CONTRACT, STRICT LIABILITY, OR TORT
 * (INCLUDING NEGLIGENCE OR OTHERWISE) ARISING IN ANY WAY OUT OF THE USE
 * OF THIS SOFTWARE, EVEN IF ADVISED OF THE POSSIBILITY OF SUCH DAMAGE.
 *
 */

/* Benchmark gRPC end2end in various configurations */

#include <sstream>

#include <grpc++/channel.h>
#include <grpc++/create_channel.h>
#include <grpc++/impl/grpc_library.h>
#include <grpc++/security/credentials.h>
#include <grpc++/security/server_credentials.h>
#include <grpc++/server.h>
#include <grpc++/server_builder.h>
#include <grpc/support/log.h>

extern "C" {
#include "src/core/ext/transport/chttp2/transport/chttp2_transport.h"
#include "src/core/ext/transport/chttp2/transport/internal.h"
#include "src/core/lib/channel/channel_args.h"
#include "src/core/lib/iomgr/endpoint.h"
#include "src/core/lib/iomgr/endpoint_pair.h"
#include "src/core/lib/iomgr/exec_ctx.h"
#include "src/core/lib/iomgr/tcp_posix.h"
#include "src/core/lib/surface/channel.h"
#include "src/core/lib/surface/completion_queue.h"
#include "src/core/lib/surface/server.h"
#include "test/core/util/memory_counters.h"
#include "test/core/util/passthru_endpoint.h"
#include "test/core/util/port.h"
#include "test/core/util/trickle_endpoint.h"
}
#include "src/core/lib/profiling/timers.h"
#include "src/cpp/client/create_channel_internal.h"
#include "src/proto/grpc/testing/echo.grpc.pb.h"
#include "third_party/benchmark/include/benchmark/benchmark.h"

namespace grpc {
namespace testing {

static class InitializeStuff {
 public:
  InitializeStuff() {
    grpc_memory_counters_init();
    init_lib_.init();
    rq_ = grpc_resource_quota_create("bm");
  }

  ~InitializeStuff() { init_lib_.shutdown(); }

  grpc_resource_quota* rq() { return rq_; }

 private:
  internal::GrpcLibrary init_lib_;
  grpc_resource_quota* rq_;
} initialize_stuff;

/*******************************************************************************
 * FIXTURES
 */

static void ApplyCommonServerBuilderConfig(ServerBuilder* b) {
  b->SetMaxReceiveMessageSize(INT_MAX);
  b->SetMaxSendMessageSize(INT_MAX);
}

static void ApplyCommonChannelArguments(ChannelArguments* c) {
  c->SetInt(GRPC_ARG_MAX_RECEIVE_MESSAGE_LENGTH, INT_MAX);
  c->SetInt(GRPC_ARG_MAX_SEND_MESSAGE_LENGTH, INT_MAX);
}

#ifdef GPR_MU_COUNTERS
extern "C" gpr_atm grpc_mu_locks;
#endif

class BaseFixture {
 public:
  void Finish(benchmark::State& s) {
    std::ostringstream out;
    this->AddToLabel(out, s);
#ifdef GPR_MU_COUNTERS
    out << " locks/iter:" << ((double)(gpr_atm_no_barrier_load(&grpc_mu_locks) -
                                       mu_locks_at_start_) /
                              (double)s.iterations());
#endif
    grpc_memory_counters counters_at_end = grpc_memory_counters_snapshot();
    out << " allocs/iter:"
        << ((double)(counters_at_end.total_allocs_absolute -
                     counters_at_start_.total_allocs_absolute) /
            (double)s.iterations());
    auto label = out.str();
    if (label.length() && label[0] == ' ') {
      label = label.substr(1);
    }
    s.SetLabel(label);
  }

  virtual void AddToLabel(std::ostream& out, benchmark::State& s) = 0;

 private:
#ifdef GPR_MU_COUNTERS
  const size_t mu_locks_at_start_ = gpr_atm_no_barrier_load(&grpc_mu_locks);
#endif
  grpc_memory_counters counters_at_start_ = grpc_memory_counters_snapshot();
};

class FullstackFixture : public BaseFixture {
 public:
  FullstackFixture(Service* service, const grpc::string& address) {
    ServerBuilder b;
    b.AddListeningPort(address, InsecureServerCredentials());
    cq_ = b.AddCompletionQueue(true);
    b.RegisterService(service);
    ApplyCommonServerBuilderConfig(&b);
    server_ = b.BuildAndStart();
    ChannelArguments args;
    ApplyCommonChannelArguments(&args);
    channel_ = CreateCustomChannel(address, InsecureChannelCredentials(), args);
  }

  virtual ~FullstackFixture() {
    server_->Shutdown();
    cq_->Shutdown();
    void* tag;
    bool ok;
    while (cq_->Next(&tag, &ok)) {
    }
  }

  ServerCompletionQueue* cq() { return cq_.get(); }
  std::shared_ptr<Channel> channel() { return channel_; }

 private:
  std::unique_ptr<Server> server_;
  std::unique_ptr<ServerCompletionQueue> cq_;
  std::shared_ptr<Channel> channel_;
};

class TCP : public FullstackFixture {
 public:
  TCP(Service* service) : FullstackFixture(service, MakeAddress()) {}

  void AddToLabel(std::ostream& out, benchmark::State& state) {}

 private:
  static grpc::string MakeAddress() {
    int port = grpc_pick_unused_port_or_die();
    std::stringstream addr;
    addr << "localhost:" << port;
    return addr.str();
  }
};

class UDS : public FullstackFixture {
 public:
  UDS(Service* service) : FullstackFixture(service, MakeAddress()) {}

  void AddToLabel(std::ostream& out, benchmark::State& state) override {}

 private:
  static grpc::string MakeAddress() {
    int port = grpc_pick_unused_port_or_die();  // just for a unique id - not a
                                                // real port
    std::stringstream addr;
    addr << "unix:/tmp/bm_fullstack." << port;
    return addr.str();
  }
};

class EndpointPairFixture : public BaseFixture {
 public:
  EndpointPairFixture(Service* service, grpc_endpoint_pair endpoints)
      : endpoint_pair_(endpoints) {
    ServerBuilder b;
    cq_ = b.AddCompletionQueue(true);
    b.RegisterService(service);
    ApplyCommonServerBuilderConfig(&b);
    server_ = b.BuildAndStart();

    grpc_exec_ctx exec_ctx = GRPC_EXEC_CTX_INIT;

    /* add server endpoint to server_ */
    {
      const grpc_channel_args* server_args =
          grpc_server_get_channel_args(server_->c_server());
      server_transport_ = grpc_create_chttp2_transport(
          &exec_ctx, server_args, endpoints.server, 0 /* is_client */);

      grpc_pollset** pollsets;
      size_t num_pollsets = 0;
      grpc_server_get_pollsets(server_->c_server(), &pollsets, &num_pollsets);

      for (size_t i = 0; i < num_pollsets; i++) {
        grpc_endpoint_add_to_pollset(&exec_ctx, endpoints.server, pollsets[i]);
      }

      grpc_server_setup_transport(&exec_ctx, server_->c_server(),
                                  server_transport_, NULL, server_args);
      grpc_chttp2_transport_start_reading(&exec_ctx, server_transport_, NULL);
    }

    /* create channel */
    {
      ChannelArguments args;
      args.SetString(GRPC_ARG_DEFAULT_AUTHORITY, "test.authority");
      ApplyCommonChannelArguments(&args);

      grpc_channel_args c_args = args.c_channel_args();
      client_transport_ =
          grpc_create_chttp2_transport(&exec_ctx, &c_args, endpoints.client, 1);
      GPR_ASSERT(client_transport_);
      grpc_channel* channel =
          grpc_channel_create(&exec_ctx, "target", &c_args,
                              GRPC_CLIENT_DIRECT_CHANNEL, client_transport_);
      grpc_chttp2_transport_start_reading(&exec_ctx, client_transport_, NULL);

      channel_ = CreateChannelInternal("", channel);
    }

    grpc_exec_ctx_finish(&exec_ctx);
  }

  virtual ~EndpointPairFixture() {
    server_->Shutdown();
    cq_->Shutdown();
    void* tag;
    bool ok;
    while (cq_->Next(&tag, &ok)) {
    }
  }

  ServerCompletionQueue* cq() { return cq_.get(); }
  std::shared_ptr<Channel> channel() { return channel_; }

 protected:
  grpc_endpoint_pair endpoint_pair_;
  grpc_transport* client_transport_;
  grpc_transport* server_transport_;

 private:
  std::unique_ptr<Server> server_;
  std::unique_ptr<ServerCompletionQueue> cq_;
  std::shared_ptr<Channel> channel_;
};

class SockPair : public EndpointPairFixture {
 public:
  SockPair(Service* service)
      : EndpointPairFixture(service, grpc_iomgr_create_endpoint_pair(
                                         "test", initialize_stuff.rq(), 8192)) {
  }

  void AddToLabel(std::ostream& out, benchmark::State& state) {}
};

class InProcessCHTTP2 : public EndpointPairFixture {
 public:
  InProcessCHTTP2(Service* service)
      : EndpointPairFixture(service, MakeEndpoints()) {}

  void AddToLabel(std::ostream& out, benchmark::State& state) {
    out << " writes/iter:"
        << ((double)stats_.num_writes / (double)state.iterations());
  }

 private:
  grpc_passthru_endpoint_stats stats_;

  grpc_endpoint_pair MakeEndpoints() {
    grpc_endpoint_pair p;
    grpc_passthru_endpoint_create(&p.client, &p.server, initialize_stuff.rq(),
                                  &stats_);
    return p;
  }
};

class TrickledCHTTP2 : public EndpointPairFixture {
 public:
<<<<<<< HEAD
  TrickledCHTTP2(Service* service)
      : EndpointPairFixture(service, MakeEndpoints()) {}
=======
  TrickledCHTTP2(Service* service, size_t megabits_per_second)
      : EndpointPairFixture(service, MakeEndpoints(megabits_per_second)) {}
>>>>>>> 7f9184f3

  void AddToLabel(std::ostream& out, benchmark::State& state) {
    out << " writes/iter:"
        << ((double)stats_.num_writes / (double)state.iterations())
<<<<<<< HEAD
        << " cli_transport_stalls/iter:"
        << ((double)
                client_stats_.streams_stalled_due_to_transport_flow_control /
            (double)state.iterations())
        << " cli_stream_stalls/iter:"
        << ((double)client_stats_.streams_stalled_due_to_stream_flow_control /
            (double)state.iterations())
        << " svr_transport_stalls/iter:"
        << ((double)
                server_stats_.streams_stalled_due_to_transport_flow_control /
            (double)state.iterations())
        << " svr_stream_stalls/iter:"
=======
        << " cli-transport-stalls/iter:"
        << ((double)
                client_stats_.streams_stalled_due_to_transport_flow_control /
            (double)state.iterations())
        << " cli-stream-stalls/iter:"
        << ((double)client_stats_.streams_stalled_due_to_stream_flow_control /
            (double)state.iterations())
        << " svr-transport-stalls/iter:"
        << ((double)
                server_stats_.streams_stalled_due_to_transport_flow_control /
            (double)state.iterations())
        << " svr-stream-stalls/iter:"
>>>>>>> 7f9184f3
        << ((double)server_stats_.streams_stalled_due_to_stream_flow_control /
            (double)state.iterations());
  }

<<<<<<< HEAD
  void Step(size_t write_size) {
    grpc_exec_ctx exec_ctx = GRPC_EXEC_CTX_INIT;
    size_t client_backlog = grpc_trickle_endpoint_trickle(
        &exec_ctx, endpoint_pair_.client, write_size);
    size_t server_backlog = grpc_trickle_endpoint_trickle(
        &exec_ctx, endpoint_pair_.server, write_size);
=======
  void Step() {
    grpc_exec_ctx exec_ctx = GRPC_EXEC_CTX_INIT;
    size_t client_backlog =
        grpc_trickle_endpoint_trickle(&exec_ctx, endpoint_pair_.client);
    size_t server_backlog =
        grpc_trickle_endpoint_trickle(&exec_ctx, endpoint_pair_.server);
>>>>>>> 7f9184f3
    grpc_exec_ctx_finish(&exec_ctx);

    UpdateStats((grpc_chttp2_transport*)client_transport_, &client_stats_,
                client_backlog);
    UpdateStats((grpc_chttp2_transport*)server_transport_, &server_stats_,
                server_backlog);
  }

 private:
  grpc_passthru_endpoint_stats stats_;
  struct Stats {
    int streams_stalled_due_to_stream_flow_control = 0;
    int streams_stalled_due_to_transport_flow_control = 0;
  };
  Stats client_stats_;
  Stats server_stats_;

<<<<<<< HEAD
  grpc_endpoint_pair MakeEndpoints() {
    grpc_endpoint_pair p;
    grpc_passthru_endpoint_create(&p.client, &p.server, initialize_stuff.rq(),
                                  &stats_);
    p.client = grpc_trickle_endpoint_create(p.client);
    p.server = grpc_trickle_endpoint_create(p.server);
=======
  grpc_endpoint_pair MakeEndpoints(size_t kilobits) {
    grpc_endpoint_pair p;
    grpc_passthru_endpoint_create(&p.client, &p.server, initialize_stuff.rq(),
                                  &stats_);
    double bytes_per_second = 125.0 * kilobits;
    p.client = grpc_trickle_endpoint_create(p.client, bytes_per_second);
    p.server = grpc_trickle_endpoint_create(p.server, bytes_per_second);
>>>>>>> 7f9184f3
    return p;
  }

  void UpdateStats(grpc_chttp2_transport* t, Stats* s, size_t backlog) {
    if (backlog == 0) {
      if (t->lists[GRPC_CHTTP2_LIST_STALLED_BY_STREAM].head != NULL) {
        s->streams_stalled_due_to_stream_flow_control++;
      }
      if (t->lists[GRPC_CHTTP2_LIST_STALLED_BY_TRANSPORT].head != NULL) {
        s->streams_stalled_due_to_transport_flow_control++;
      }
    }
  }
};

/*******************************************************************************
 * CONTEXT MUTATORS
 */

static const int kPregenerateKeyCount = 100000;

template <class F>
auto MakeVector(size_t length, F f) -> std::vector<decltype(f())> {
  std::vector<decltype(f())> out;
  out.reserve(length);
  for (size_t i = 0; i < length; i++) {
    out.push_back(f());
  }
  return out;
}

class NoOpMutator {
 public:
  template <class ContextType>
  NoOpMutator(ContextType* context) {}
};

template <int length>
class RandomBinaryMetadata {
 public:
  static const grpc::string& Key() { return kKey; }

  static const grpc::string& Value() {
    return kValues[rand() % kValues.size()];
  }

 private:
  static const grpc::string kKey;
  static const std::vector<grpc::string> kValues;

  static grpc::string GenerateOneString() {
    grpc::string s;
    s.reserve(length + 1);
    for (int i = 0; i < length; i++) {
      s += (char)rand();
    }
    return s;
  }
};

template <int length>
const grpc::string RandomBinaryMetadata<length>::kKey = "foo-bin";

template <int length>
const std::vector<grpc::string> RandomBinaryMetadata<length>::kValues =
    MakeVector(kPregenerateKeyCount, GenerateOneString);

template <int length>
class RandomAsciiMetadata {
 public:
  static const grpc::string& Key() { return kKey; }

  static const grpc::string& Value() {
    return kValues[rand() % kValues.size()];
  }

 private:
  static const grpc::string kKey;
  static const std::vector<grpc::string> kValues;

  static grpc::string GenerateOneString() {
    grpc::string s;
    s.reserve(length + 1);
    for (int i = 0; i < length; i++) {
      s += (char)(rand() % 26 + 'a');
    }
    return s;
  }
};

template <int length>
const grpc::string RandomAsciiMetadata<length>::kKey = "foo";

template <int length>
const std::vector<grpc::string> RandomAsciiMetadata<length>::kValues =
    MakeVector(kPregenerateKeyCount, GenerateOneString);

template <class Generator, int kNumKeys>
class Client_AddMetadata : public NoOpMutator {
 public:
  Client_AddMetadata(ClientContext* context) : NoOpMutator(context) {
    for (int i = 0; i < kNumKeys; i++) {
      context->AddMetadata(Generator::Key(), Generator::Value());
    }
  }
};

template <class Generator, int kNumKeys>
class Server_AddInitialMetadata : public NoOpMutator {
 public:
  Server_AddInitialMetadata(ServerContext* context) : NoOpMutator(context) {
    for (int i = 0; i < kNumKeys; i++) {
      context->AddInitialMetadata(Generator::Key(), Generator::Value());
    }
  }
};

/*******************************************************************************
 * BENCHMARKING KERNELS
 */

static void* tag(intptr_t x) { return reinterpret_cast<void*>(x); }

template <class Fixture, class ClientContextMutator, class ServerContextMutator>
static void BM_UnaryPingPong(benchmark::State& state) {
  EchoTestService::AsyncService service;
  std::unique_ptr<Fixture> fixture(new Fixture(&service));
  EchoRequest send_request;
  EchoResponse send_response;
  EchoResponse recv_response;
  if (state.range(0) > 0) {
    send_request.set_message(std::string(state.range(0), 'a'));
  }
  if (state.range(1) > 0) {
    send_response.set_message(std::string(state.range(1), 'a'));
  }
  Status recv_status;
  struct ServerEnv {
    ServerContext ctx;
    EchoRequest recv_request;
    grpc::ServerAsyncResponseWriter<EchoResponse> response_writer;
    ServerEnv() : response_writer(&ctx) {}
  };
  uint8_t server_env_buffer[2 * sizeof(ServerEnv)];
  ServerEnv* server_env[2] = {
      reinterpret_cast<ServerEnv*>(server_env_buffer),
      reinterpret_cast<ServerEnv*>(server_env_buffer + sizeof(ServerEnv))};
  new (server_env[0]) ServerEnv;
  new (server_env[1]) ServerEnv;
  service.RequestEcho(&server_env[0]->ctx, &server_env[0]->recv_request,
                      &server_env[0]->response_writer, fixture->cq(),
                      fixture->cq(), tag(0));
  service.RequestEcho(&server_env[1]->ctx, &server_env[1]->recv_request,
                      &server_env[1]->response_writer, fixture->cq(),
                      fixture->cq(), tag(1));
  std::unique_ptr<EchoTestService::Stub> stub(
      EchoTestService::NewStub(fixture->channel()));
  while (state.KeepRunning()) {
    GPR_TIMER_SCOPE("BenchmarkCycle", 0);
    recv_response.Clear();
    ClientContext cli_ctx;
    ClientContextMutator cli_ctx_mut(&cli_ctx);
    std::unique_ptr<ClientAsyncResponseReader<EchoResponse>> response_reader(
        stub->AsyncEcho(&cli_ctx, send_request, fixture->cq()));
    void* t;
    bool ok;
    GPR_ASSERT(fixture->cq()->Next(&t, &ok));
    GPR_ASSERT(ok);
    GPR_ASSERT(t == tag(0) || t == tag(1));
    intptr_t slot = reinterpret_cast<intptr_t>(t);
    ServerEnv* senv = server_env[slot];
    ServerContextMutator svr_ctx_mut(&senv->ctx);
    senv->response_writer.Finish(send_response, Status::OK, tag(3));
    response_reader->Finish(&recv_response, &recv_status, tag(4));
    for (int i = (1 << 3) | (1 << 4); i != 0;) {
      GPR_ASSERT(fixture->cq()->Next(&t, &ok));
      GPR_ASSERT(ok);
      int tagnum = (int)reinterpret_cast<intptr_t>(t);
      GPR_ASSERT(i & (1 << tagnum));
      i -= 1 << tagnum;
    }
    GPR_ASSERT(recv_status.ok());

    senv->~ServerEnv();
    senv = new (senv) ServerEnv();
    service.RequestEcho(&senv->ctx, &senv->recv_request, &senv->response_writer,
                        fixture->cq(), fixture->cq(), tag(slot));
  }
  fixture->Finish(state);
  fixture.reset();
  server_env[0]->~ServerEnv();
  server_env[1]->~ServerEnv();
  state.SetBytesProcessed(state.range(0) * state.iterations() +
                          state.range(1) * state.iterations());
}

// Repeatedly makes Streaming Bidi calls (exchanging a configurable number of
// messages in each call) in a loop on a single channel
//
//  First parmeter (i.e state.range(0)):  Message size (in bytes) to use
//  Second parameter (i.e state.range(1)): Number of ping pong messages.
//      Note: One ping-pong means two messages (one from client to server and
//      the other from server to client):
template <class Fixture, class ClientContextMutator, class ServerContextMutator>
static void BM_StreamingPingPong(benchmark::State& state) {
  const int msg_size = state.range(0);
  const int max_ping_pongs = state.range(1);

  EchoTestService::AsyncService service;
  std::unique_ptr<Fixture> fixture(new Fixture(&service));
  {
    EchoResponse send_response;
    EchoResponse recv_response;
    EchoRequest send_request;
    EchoRequest recv_request;

    if (msg_size > 0) {
      send_request.set_message(std::string(msg_size, 'a'));
      send_response.set_message(std::string(msg_size, 'b'));
    }

    std::unique_ptr<EchoTestService::Stub> stub(
        EchoTestService::NewStub(fixture->channel()));

    while (state.KeepRunning()) {
      ServerContext svr_ctx;
      ServerContextMutator svr_ctx_mut(&svr_ctx);
      ServerAsyncReaderWriter<EchoResponse, EchoRequest> response_rw(&svr_ctx);
      service.RequestBidiStream(&svr_ctx, &response_rw, fixture->cq(),
                                fixture->cq(), tag(0));

      ClientContext cli_ctx;
      ClientContextMutator cli_ctx_mut(&cli_ctx);
      auto request_rw = stub->AsyncBidiStream(&cli_ctx, fixture->cq(), tag(1));

      // Establish async stream between client side and server side
      void* t;
      bool ok;
      int need_tags = (1 << 0) | (1 << 1);
      while (need_tags) {
        GPR_ASSERT(fixture->cq()->Next(&t, &ok));
        GPR_ASSERT(ok);
        int i = (int)(intptr_t)t;
        GPR_ASSERT(need_tags & (1 << i));
        need_tags &= ~(1 << i);
      }

      // Send 'max_ping_pongs' number of ping pong messages
      int ping_pong_cnt = 0;
      while (ping_pong_cnt < max_ping_pongs) {
        request_rw->Write(send_request, tag(0));   // Start client send
        response_rw.Read(&recv_request, tag(1));   // Start server recv
        request_rw->Read(&recv_response, tag(2));  // Start client recv

        need_tags = (1 << 0) | (1 << 1) | (1 << 2) | (1 << 3);
        while (need_tags) {
          GPR_ASSERT(fixture->cq()->Next(&t, &ok));
          GPR_ASSERT(ok);
          int i = (int)(intptr_t)t;

          // If server recv is complete, start the server send operation
          if (i == 1) {
            response_rw.Write(send_response, tag(3));
          }

          GPR_ASSERT(need_tags & (1 << i));
          need_tags &= ~(1 << i);
        }

        ping_pong_cnt++;
      }

      request_rw->WritesDone(tag(0));
      response_rw.Finish(Status::OK, tag(1));

      Status recv_status;
      request_rw->Finish(&recv_status, tag(2));

      need_tags = (1 << 0) | (1 << 1) | (1 << 2);
      while (need_tags) {
        GPR_ASSERT(fixture->cq()->Next(&t, &ok));
        int i = (int)(intptr_t)t;
        GPR_ASSERT(need_tags & (1 << i));
        need_tags &= ~(1 << i);
      }

      GPR_ASSERT(recv_status.ok());
    }
  }

  fixture->Finish(state);
  fixture.reset();
  state.SetBytesProcessed(msg_size * state.iterations() * max_ping_pongs * 2);
}

// Repeatedly sends ping pong messages in a single streaming Bidi call in a loop
//     First parmeter (i.e state.range(0)):  Message size (in bytes) to use
template <class Fixture, class ClientContextMutator, class ServerContextMutator>
static void BM_StreamingPingPongMsgs(benchmark::State& state) {
  const int msg_size = state.range(0);

  EchoTestService::AsyncService service;
  std::unique_ptr<Fixture> fixture(new Fixture(&service));
  {
    EchoResponse send_response;
    EchoResponse recv_response;
    EchoRequest send_request;
    EchoRequest recv_request;

    if (msg_size > 0) {
      send_request.set_message(std::string(msg_size, 'a'));
      send_response.set_message(std::string(msg_size, 'b'));
    }

    std::unique_ptr<EchoTestService::Stub> stub(
        EchoTestService::NewStub(fixture->channel()));

    ServerContext svr_ctx;
    ServerContextMutator svr_ctx_mut(&svr_ctx);
    ServerAsyncReaderWriter<EchoResponse, EchoRequest> response_rw(&svr_ctx);
    service.RequestBidiStream(&svr_ctx, &response_rw, fixture->cq(),
                              fixture->cq(), tag(0));

    ClientContext cli_ctx;
    ClientContextMutator cli_ctx_mut(&cli_ctx);
    auto request_rw = stub->AsyncBidiStream(&cli_ctx, fixture->cq(), tag(1));

    // Establish async stream between client side and server side
    void* t;
    bool ok;
    int need_tags = (1 << 0) | (1 << 1);
    while (need_tags) {
      GPR_ASSERT(fixture->cq()->Next(&t, &ok));
      GPR_ASSERT(ok);
      int i = (int)(intptr_t)t;
      GPR_ASSERT(need_tags & (1 << i));
      need_tags &= ~(1 << i);
    }

    while (state.KeepRunning()) {
      request_rw->Write(send_request, tag(0));   // Start client send
      response_rw.Read(&recv_request, tag(1));   // Start server recv
      request_rw->Read(&recv_response, tag(2));  // Start client recv

      need_tags = (1 << 0) | (1 << 1) | (1 << 2) | (1 << 3);
      while (need_tags) {
        GPR_ASSERT(fixture->cq()->Next(&t, &ok));
        GPR_ASSERT(ok);
        int i = (int)(intptr_t)t;

        // If server recv is complete, start the server send operation
        if (i == 1) {
          response_rw.Write(send_response, tag(3));
        }

        GPR_ASSERT(need_tags & (1 << i));
        need_tags &= ~(1 << i);
      }
    }

    request_rw->WritesDone(tag(0));
    response_rw.Finish(Status::OK, tag(1));
    Status recv_status;
    request_rw->Finish(&recv_status, tag(2));

    need_tags = (1 << 0) | (1 << 1) | (1 << 2);
    while (need_tags) {
      GPR_ASSERT(fixture->cq()->Next(&t, &ok));
      int i = (int)(intptr_t)t;
      GPR_ASSERT(need_tags & (1 << i));
      need_tags &= ~(1 << i);
    }

    GPR_ASSERT(recv_status.ok());
  }

  fixture->Finish(state);
  fixture.reset();
  state.SetBytesProcessed(msg_size * state.iterations() * 2);
}

template <class Fixture>
static void BM_PumpStreamClientToServer(benchmark::State& state) {
  EchoTestService::AsyncService service;
  std::unique_ptr<Fixture> fixture(new Fixture(&service));
  {
    EchoRequest send_request;
    EchoRequest recv_request;
    if (state.range(0) > 0) {
      send_request.set_message(std::string(state.range(0), 'a'));
    }
    Status recv_status;
    ServerContext svr_ctx;
    ServerAsyncReaderWriter<EchoResponse, EchoRequest> response_rw(&svr_ctx);
    service.RequestBidiStream(&svr_ctx, &response_rw, fixture->cq(),
                              fixture->cq(), tag(0));
    std::unique_ptr<EchoTestService::Stub> stub(
        EchoTestService::NewStub(fixture->channel()));
    ClientContext cli_ctx;
    auto request_rw = stub->AsyncBidiStream(&cli_ctx, fixture->cq(), tag(1));
    int need_tags = (1 << 0) | (1 << 1);
    void* t;
    bool ok;
    while (need_tags) {
      GPR_ASSERT(fixture->cq()->Next(&t, &ok));
      GPR_ASSERT(ok);
      int i = (int)(intptr_t)t;
      GPR_ASSERT(need_tags & (1 << i));
      need_tags &= ~(1 << i);
    }
    response_rw.Read(&recv_request, tag(0));
    while (state.KeepRunning()) {
      GPR_TIMER_SCOPE("BenchmarkCycle", 0);
      request_rw->Write(send_request, tag(1));
      while (true) {
        GPR_ASSERT(fixture->cq()->Next(&t, &ok));
        if (t == tag(0)) {
          response_rw.Read(&recv_request, tag(0));
        } else if (t == tag(1)) {
          break;
        } else {
          GPR_ASSERT(false);
        }
      }
    }
    request_rw->WritesDone(tag(1));
    need_tags = (1 << 0) | (1 << 1);
    while (need_tags) {
      GPR_ASSERT(fixture->cq()->Next(&t, &ok));
      int i = (int)(intptr_t)t;
      GPR_ASSERT(need_tags & (1 << i));
      need_tags &= ~(1 << i);
    }
  }
  fixture->Finish(state);
  fixture.reset();
  state.SetBytesProcessed(state.range(0) * state.iterations());
}

template <class Fixture>
static void BM_PumpStreamServerToClient(benchmark::State& state) {
  EchoTestService::AsyncService service;
  std::unique_ptr<Fixture> fixture(new Fixture(&service));
  {
    EchoResponse send_response;
    EchoResponse recv_response;
    if (state.range(0) > 0) {
      send_response.set_message(std::string(state.range(0), 'a'));
    }
    Status recv_status;
    ServerContext svr_ctx;
    ServerAsyncReaderWriter<EchoResponse, EchoRequest> response_rw(&svr_ctx);
    service.RequestBidiStream(&svr_ctx, &response_rw, fixture->cq(),
                              fixture->cq(), tag(0));
    std::unique_ptr<EchoTestService::Stub> stub(
        EchoTestService::NewStub(fixture->channel()));
    ClientContext cli_ctx;
    auto request_rw = stub->AsyncBidiStream(&cli_ctx, fixture->cq(), tag(1));
    int need_tags = (1 << 0) | (1 << 1);
    void* t;
    bool ok;
    while (need_tags) {
      GPR_ASSERT(fixture->cq()->Next(&t, &ok));
      GPR_ASSERT(ok);
      int i = (int)(intptr_t)t;
      GPR_ASSERT(need_tags & (1 << i));
      need_tags &= ~(1 << i);
    }
    request_rw->Read(&recv_response, tag(0));
    while (state.KeepRunning()) {
      GPR_TIMER_SCOPE("BenchmarkCycle", 0);
      response_rw.Write(send_response, tag(1));
      while (true) {
        GPR_ASSERT(fixture->cq()->Next(&t, &ok));
        if (t == tag(0)) {
          request_rw->Read(&recv_response, tag(0));
        } else if (t == tag(1)) {
          break;
        } else {
          GPR_ASSERT(false);
        }
      }
    }
    response_rw.Finish(Status::OK, tag(1));
    need_tags = (1 << 0) | (1 << 1);
    while (need_tags) {
      GPR_ASSERT(fixture->cq()->Next(&t, &ok));
      int i = (int)(intptr_t)t;
      GPR_ASSERT(need_tags & (1 << i));
      need_tags &= ~(1 << i);
    }
  }
  fixture->Finish(state);
  fixture.reset();
  state.SetBytesProcessed(state.range(0) * state.iterations());
}

<<<<<<< HEAD
static void TrickleCQNext(TrickledCHTTP2* fixture, void** t, bool* ok,
                          size_t size) {
  while (true) {
    switch (fixture->cq()->AsyncNext(t, ok, gpr_now(GPR_CLOCK_MONOTONIC))) {
      case CompletionQueue::TIMEOUT:
        fixture->Step(size);
=======
static void TrickleCQNext(TrickledCHTTP2* fixture, void** t, bool* ok) {
  while (true) {
    switch (fixture->cq()->AsyncNext(
        t, ok, gpr_time_add(gpr_now(GPR_CLOCK_MONOTONIC),
                            gpr_time_from_micros(100, GPR_TIMESPAN)))) {
      case CompletionQueue::TIMEOUT:
        fixture->Step();
>>>>>>> 7f9184f3
        break;
      case CompletionQueue::SHUTDOWN:
        GPR_ASSERT(false);
        break;
      case CompletionQueue::GOT_EVENT:
        return;
    }
  }
}

static void BM_PumpStreamServerToClient_Trickle(benchmark::State& state) {
  EchoTestService::AsyncService service;
<<<<<<< HEAD
  std::unique_ptr<TrickledCHTTP2> fixture(new TrickledCHTTP2(&service));
=======
  std::unique_ptr<TrickledCHTTP2> fixture(
      new TrickledCHTTP2(&service, state.range(1)));
>>>>>>> 7f9184f3
  {
    EchoResponse send_response;
    EchoResponse recv_response;
    if (state.range(0) > 0) {
      send_response.set_message(std::string(state.range(0), 'a'));
    }
    Status recv_status;
    ServerContext svr_ctx;
    ServerAsyncReaderWriter<EchoResponse, EchoRequest> response_rw(&svr_ctx);
    service.RequestBidiStream(&svr_ctx, &response_rw, fixture->cq(),
                              fixture->cq(), tag(0));
    std::unique_ptr<EchoTestService::Stub> stub(
        EchoTestService::NewStub(fixture->channel()));
    ClientContext cli_ctx;
    auto request_rw = stub->AsyncBidiStream(&cli_ctx, fixture->cq(), tag(1));
    int need_tags = (1 << 0) | (1 << 1);
    void* t;
    bool ok;
    while (need_tags) {
<<<<<<< HEAD
      TrickleCQNext(fixture.get(), &t, &ok, state.range(1));
=======
      TrickleCQNext(fixture.get(), &t, &ok);
>>>>>>> 7f9184f3
      GPR_ASSERT(ok);
      int i = (int)(intptr_t)t;
      GPR_ASSERT(need_tags & (1 << i));
      need_tags &= ~(1 << i);
    }
    request_rw->Read(&recv_response, tag(0));
    while (state.KeepRunning()) {
      GPR_TIMER_SCOPE("BenchmarkCycle", 0);
      response_rw.Write(send_response, tag(1));
      while (true) {
<<<<<<< HEAD
        TrickleCQNext(fixture.get(), &t, &ok, state.range(1));
=======
        TrickleCQNext(fixture.get(), &t, &ok);
>>>>>>> 7f9184f3
        if (t == tag(0)) {
          request_rw->Read(&recv_response, tag(0));
        } else if (t == tag(1)) {
          break;
        } else {
          GPR_ASSERT(false);
        }
      }
    }
    response_rw.Finish(Status::OK, tag(1));
    need_tags = (1 << 0) | (1 << 1);
    while (need_tags) {
<<<<<<< HEAD
      TrickleCQNext(fixture.get(), &t, &ok, state.range(1));
=======
      TrickleCQNext(fixture.get(), &t, &ok);
>>>>>>> 7f9184f3
      int i = (int)(intptr_t)t;
      GPR_ASSERT(need_tags & (1 << i));
      need_tags &= ~(1 << i);
    }
  }
  fixture->Finish(state);
  fixture.reset();
  state.SetBytesProcessed(state.range(0) * state.iterations());
}

/*******************************************************************************
 * CONFIGURATIONS
 */

static void SweepSizesArgs(benchmark::internal::Benchmark* b) {
  b->Args({0, 0});
  for (int i = 1; i <= 128 * 1024 * 1024; i *= 8) {
    b->Args({i, 0});
    b->Args({0, i});
    b->Args({i, i});
  }
}

BENCHMARK_TEMPLATE(BM_UnaryPingPong, TCP, NoOpMutator, NoOpMutator)
    ->Apply(SweepSizesArgs);
BENCHMARK_TEMPLATE(BM_UnaryPingPong, UDS, NoOpMutator, NoOpMutator)
    ->Args({0, 0});
BENCHMARK_TEMPLATE(BM_UnaryPingPong, SockPair, NoOpMutator, NoOpMutator)
    ->Args({0, 0});
BENCHMARK_TEMPLATE(BM_UnaryPingPong, InProcessCHTTP2, NoOpMutator, NoOpMutator)
    ->Apply(SweepSizesArgs);
BENCHMARK_TEMPLATE(BM_UnaryPingPong, InProcessCHTTP2,
                   Client_AddMetadata<RandomBinaryMetadata<10>, 1>, NoOpMutator)
    ->Args({0, 0});
BENCHMARK_TEMPLATE(BM_UnaryPingPong, InProcessCHTTP2,
                   Client_AddMetadata<RandomBinaryMetadata<31>, 1>, NoOpMutator)
    ->Args({0, 0});
BENCHMARK_TEMPLATE(BM_UnaryPingPong, InProcessCHTTP2,
                   Client_AddMetadata<RandomBinaryMetadata<100>, 1>,
                   NoOpMutator)
    ->Args({0, 0});
BENCHMARK_TEMPLATE(BM_UnaryPingPong, InProcessCHTTP2,
                   Client_AddMetadata<RandomBinaryMetadata<10>, 2>, NoOpMutator)
    ->Args({0, 0});
BENCHMARK_TEMPLATE(BM_UnaryPingPong, InProcessCHTTP2,
                   Client_AddMetadata<RandomBinaryMetadata<31>, 2>, NoOpMutator)
    ->Args({0, 0});
BENCHMARK_TEMPLATE(BM_UnaryPingPong, InProcessCHTTP2,
                   Client_AddMetadata<RandomBinaryMetadata<100>, 2>,
                   NoOpMutator)
    ->Args({0, 0});
BENCHMARK_TEMPLATE(BM_UnaryPingPong, InProcessCHTTP2, NoOpMutator,
                   Server_AddInitialMetadata<RandomBinaryMetadata<10>, 1>)
    ->Args({0, 0});
BENCHMARK_TEMPLATE(BM_UnaryPingPong, InProcessCHTTP2, NoOpMutator,
                   Server_AddInitialMetadata<RandomBinaryMetadata<31>, 1>)
    ->Args({0, 0});
BENCHMARK_TEMPLATE(BM_UnaryPingPong, InProcessCHTTP2, NoOpMutator,
                   Server_AddInitialMetadata<RandomBinaryMetadata<100>, 1>)
    ->Args({0, 0});
BENCHMARK_TEMPLATE(BM_UnaryPingPong, InProcessCHTTP2,
                   Client_AddMetadata<RandomAsciiMetadata<10>, 1>, NoOpMutator)
    ->Args({0, 0});
BENCHMARK_TEMPLATE(BM_UnaryPingPong, InProcessCHTTP2,
                   Client_AddMetadata<RandomAsciiMetadata<31>, 1>, NoOpMutator)
    ->Args({0, 0});
BENCHMARK_TEMPLATE(BM_UnaryPingPong, InProcessCHTTP2,
                   Client_AddMetadata<RandomAsciiMetadata<100>, 1>, NoOpMutator)
    ->Args({0, 0});
BENCHMARK_TEMPLATE(BM_UnaryPingPong, InProcessCHTTP2, NoOpMutator,
                   Server_AddInitialMetadata<RandomAsciiMetadata<10>, 1>)
    ->Args({0, 0});
BENCHMARK_TEMPLATE(BM_UnaryPingPong, InProcessCHTTP2, NoOpMutator,
                   Server_AddInitialMetadata<RandomAsciiMetadata<31>, 1>)
    ->Args({0, 0});
BENCHMARK_TEMPLATE(BM_UnaryPingPong, InProcessCHTTP2, NoOpMutator,
                   Server_AddInitialMetadata<RandomAsciiMetadata<100>, 1>)
    ->Args({0, 0});
BENCHMARK_TEMPLATE(BM_UnaryPingPong, InProcessCHTTP2, NoOpMutator,
                   Server_AddInitialMetadata<RandomAsciiMetadata<10>, 100>)
    ->Args({0, 0});

BENCHMARK_TEMPLATE(BM_PumpStreamClientToServer, TCP)
    ->Range(0, 128 * 1024 * 1024);
BENCHMARK_TEMPLATE(BM_PumpStreamClientToServer, UDS)
    ->Range(0, 128 * 1024 * 1024);
BENCHMARK_TEMPLATE(BM_PumpStreamClientToServer, SockPair)
    ->Range(0, 128 * 1024 * 1024);
BENCHMARK_TEMPLATE(BM_PumpStreamClientToServer, InProcessCHTTP2)
    ->Range(0, 128 * 1024 * 1024);
BENCHMARK_TEMPLATE(BM_PumpStreamServerToClient, TCP)
    ->Range(0, 128 * 1024 * 1024);
BENCHMARK_TEMPLATE(BM_PumpStreamServerToClient, UDS)
    ->Range(0, 128 * 1024 * 1024);
BENCHMARK_TEMPLATE(BM_PumpStreamServerToClient, SockPair)
    ->Range(0, 128 * 1024 * 1024);
BENCHMARK_TEMPLATE(BM_PumpStreamServerToClient, InProcessCHTTP2)
    ->Range(0, 128 * 1024 * 1024);

static void TrickleArgs(benchmark::internal::Benchmark* b) {
  for (int i = 1; i <= 128 * 1024 * 1024; i *= 8) {
<<<<<<< HEAD
    for (int j = 1024; j <= 8 * 1024 * 1024; j *= 8) {
=======
    for (int j = 1; j <= 128 * 1024 * 1024; j *= 8) {
      double expected_time =
          static_cast<double>(14 + i) / (125.0 * static_cast<double>(j));
      if (expected_time > 0.01) continue;
>>>>>>> 7f9184f3
      b->Args({i, j});
    }
  }
}

BENCHMARK(BM_PumpStreamServerToClient_Trickle)->Apply(TrickleArgs);

// Generate Args for StreamingPingPong benchmarks. Currently generates args for
// only "small streams" (i.e streams with 0, 1 or 2 messages)
static void StreamingPingPongArgs(benchmark::internal::Benchmark* b) {
  int msg_size = 0;

  b->Args({0, 0});  // spl case: 0 ping-pong msgs (msg_size doesn't matter here)

  for (msg_size = 0; msg_size <= 128 * 1024 * 1024;
       msg_size == 0 ? msg_size++ : msg_size *= 8) {
    b->Args({msg_size, 1});
    b->Args({msg_size, 2});
  }
}

BENCHMARK_TEMPLATE(BM_StreamingPingPong, InProcessCHTTP2, NoOpMutator,
                   NoOpMutator)
    ->Apply(StreamingPingPongArgs);
BENCHMARK_TEMPLATE(BM_StreamingPingPong, TCP, NoOpMutator, NoOpMutator)
    ->Apply(StreamingPingPongArgs);

BENCHMARK_TEMPLATE(BM_StreamingPingPongMsgs, InProcessCHTTP2, NoOpMutator,
                   NoOpMutator)
    ->Range(0, 128 * 1024 * 1024);
BENCHMARK_TEMPLATE(BM_StreamingPingPongMsgs, TCP, NoOpMutator, NoOpMutator)
    ->Range(0, 128 * 1024 * 1024);

}  // namespace testing
}  // namespace grpc

BENCHMARK_MAIN();<|MERGE_RESOLUTION|>--- conflicted
+++ resolved
@@ -306,18 +306,12 @@
 
 class TrickledCHTTP2 : public EndpointPairFixture {
  public:
-<<<<<<< HEAD
-  TrickledCHTTP2(Service* service)
-      : EndpointPairFixture(service, MakeEndpoints()) {}
-=======
   TrickledCHTTP2(Service* service, size_t megabits_per_second)
       : EndpointPairFixture(service, MakeEndpoints(megabits_per_second)) {}
->>>>>>> 7f9184f3
 
   void AddToLabel(std::ostream& out, benchmark::State& state) {
     out << " writes/iter:"
         << ((double)stats_.num_writes / (double)state.iterations())
-<<<<<<< HEAD
         << " cli_transport_stalls/iter:"
         << ((double)
                 client_stats_.streams_stalled_due_to_transport_flow_control /
@@ -330,39 +324,16 @@
                 server_stats_.streams_stalled_due_to_transport_flow_control /
             (double)state.iterations())
         << " svr_stream_stalls/iter:"
-=======
-        << " cli-transport-stalls/iter:"
-        << ((double)
-                client_stats_.streams_stalled_due_to_transport_flow_control /
-            (double)state.iterations())
-        << " cli-stream-stalls/iter:"
-        << ((double)client_stats_.streams_stalled_due_to_stream_flow_control /
-            (double)state.iterations())
-        << " svr-transport-stalls/iter:"
-        << ((double)
-                server_stats_.streams_stalled_due_to_transport_flow_control /
-            (double)state.iterations())
-        << " svr-stream-stalls/iter:"
->>>>>>> 7f9184f3
         << ((double)server_stats_.streams_stalled_due_to_stream_flow_control /
             (double)state.iterations());
   }
 
-<<<<<<< HEAD
-  void Step(size_t write_size) {
-    grpc_exec_ctx exec_ctx = GRPC_EXEC_CTX_INIT;
-    size_t client_backlog = grpc_trickle_endpoint_trickle(
-        &exec_ctx, endpoint_pair_.client, write_size);
-    size_t server_backlog = grpc_trickle_endpoint_trickle(
-        &exec_ctx, endpoint_pair_.server, write_size);
-=======
   void Step() {
     grpc_exec_ctx exec_ctx = GRPC_EXEC_CTX_INIT;
     size_t client_backlog =
         grpc_trickle_endpoint_trickle(&exec_ctx, endpoint_pair_.client);
     size_t server_backlog =
         grpc_trickle_endpoint_trickle(&exec_ctx, endpoint_pair_.server);
->>>>>>> 7f9184f3
     grpc_exec_ctx_finish(&exec_ctx);
 
     UpdateStats((grpc_chttp2_transport*)client_transport_, &client_stats_,
@@ -380,14 +351,6 @@
   Stats client_stats_;
   Stats server_stats_;
 
-<<<<<<< HEAD
-  grpc_endpoint_pair MakeEndpoints() {
-    grpc_endpoint_pair p;
-    grpc_passthru_endpoint_create(&p.client, &p.server, initialize_stuff.rq(),
-                                  &stats_);
-    p.client = grpc_trickle_endpoint_create(p.client);
-    p.server = grpc_trickle_endpoint_create(p.server);
-=======
   grpc_endpoint_pair MakeEndpoints(size_t kilobits) {
     grpc_endpoint_pair p;
     grpc_passthru_endpoint_create(&p.client, &p.server, initialize_stuff.rq(),
@@ -395,7 +358,6 @@
     double bytes_per_second = 125.0 * kilobits;
     p.client = grpc_trickle_endpoint_create(p.client, bytes_per_second);
     p.server = grpc_trickle_endpoint_create(p.server, bytes_per_second);
->>>>>>> 7f9184f3
     return p;
   }
 
@@ -893,14 +855,6 @@
   state.SetBytesProcessed(state.range(0) * state.iterations());
 }
 
-<<<<<<< HEAD
-static void TrickleCQNext(TrickledCHTTP2* fixture, void** t, bool* ok,
-                          size_t size) {
-  while (true) {
-    switch (fixture->cq()->AsyncNext(t, ok, gpr_now(GPR_CLOCK_MONOTONIC))) {
-      case CompletionQueue::TIMEOUT:
-        fixture->Step(size);
-=======
 static void TrickleCQNext(TrickledCHTTP2* fixture, void** t, bool* ok) {
   while (true) {
     switch (fixture->cq()->AsyncNext(
@@ -908,7 +862,6 @@
                             gpr_time_from_micros(100, GPR_TIMESPAN)))) {
       case CompletionQueue::TIMEOUT:
         fixture->Step();
->>>>>>> 7f9184f3
         break;
       case CompletionQueue::SHUTDOWN:
         GPR_ASSERT(false);
@@ -921,12 +874,8 @@
 
 static void BM_PumpStreamServerToClient_Trickle(benchmark::State& state) {
   EchoTestService::AsyncService service;
-<<<<<<< HEAD
-  std::unique_ptr<TrickledCHTTP2> fixture(new TrickledCHTTP2(&service));
-=======
   std::unique_ptr<TrickledCHTTP2> fixture(
       new TrickledCHTTP2(&service, state.range(1)));
->>>>>>> 7f9184f3
   {
     EchoResponse send_response;
     EchoResponse recv_response;
@@ -946,11 +895,7 @@
     void* t;
     bool ok;
     while (need_tags) {
-<<<<<<< HEAD
-      TrickleCQNext(fixture.get(), &t, &ok, state.range(1));
-=======
       TrickleCQNext(fixture.get(), &t, &ok);
->>>>>>> 7f9184f3
       GPR_ASSERT(ok);
       int i = (int)(intptr_t)t;
       GPR_ASSERT(need_tags & (1 << i));
@@ -961,11 +906,7 @@
       GPR_TIMER_SCOPE("BenchmarkCycle", 0);
       response_rw.Write(send_response, tag(1));
       while (true) {
-<<<<<<< HEAD
-        TrickleCQNext(fixture.get(), &t, &ok, state.range(1));
-=======
         TrickleCQNext(fixture.get(), &t, &ok);
->>>>>>> 7f9184f3
         if (t == tag(0)) {
           request_rw->Read(&recv_response, tag(0));
         } else if (t == tag(1)) {
@@ -978,11 +919,7 @@
     response_rw.Finish(Status::OK, tag(1));
     need_tags = (1 << 0) | (1 << 1);
     while (need_tags) {
-<<<<<<< HEAD
-      TrickleCQNext(fixture.get(), &t, &ok, state.range(1));
-=======
       TrickleCQNext(fixture.get(), &t, &ok);
->>>>>>> 7f9184f3
       int i = (int)(intptr_t)t;
       GPR_ASSERT(need_tags & (1 << i));
       need_tags &= ~(1 << i);
@@ -1084,14 +1021,10 @@
 
 static void TrickleArgs(benchmark::internal::Benchmark* b) {
   for (int i = 1; i <= 128 * 1024 * 1024; i *= 8) {
-<<<<<<< HEAD
-    for (int j = 1024; j <= 8 * 1024 * 1024; j *= 8) {
-=======
     for (int j = 1; j <= 128 * 1024 * 1024; j *= 8) {
       double expected_time =
           static_cast<double>(14 + i) / (125.0 * static_cast<double>(j));
       if (expected_time > 0.01) continue;
->>>>>>> 7f9184f3
       b->Args({i, j});
     }
   }
